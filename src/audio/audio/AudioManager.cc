#include "AudioManager.hh"

#include "assets/AssetManager.hh"
#include "core/Tracing.hh"

#include <resonance_audio_api.h>
#include <soundio/soundio.h>

namespace sp {
    AudioManager::AudioManager() : RegisteredThread("Audio", std::chrono::milliseconds(20), false) {
        StartThread();
    }

    bool AudioManager::ThreadInit() {
        ZoneScoped;

        headEntity = ecs::NamedEntity("player.vr-hmd");
        headEntityFallback = ecs::NamedEntity("player.flatview");

        soundio = soundio_create();

        int err = soundio_connect(soundio);
        Assertf(!err, "soundio_connect: %s", soundio_strerror(err));

        soundio_flush_events(soundio);

        deviceIndex = soundio_default_output_device_index(soundio);
        Assert(deviceIndex >= 0, "no audio output device found");

        device = soundio_get_output_device(soundio, deviceIndex);
        Assert(device, "failed to open sound device");

        outstream = soundio_outstream_create(device);
        outstream->format = SoundIoFormatFloat32NE;
        outstream->write_callback = AudioWriteCallback;
        outstream->userdata = this;

        err = soundio_outstream_open(outstream);
        Assertf(!err, "soundio_outstream_open: %s", soundio_strerror(err));
        Assertf(!outstream->layout_error,
            "unable to set channel layout: %s",
            soundio_strerror(outstream->layout_error));

        err = soundio_outstream_start(outstream);
        Assertf(!err, "unable to start audio device: %s", soundio_strerror(err));

        framesPerBuffer = outstream->sample_rate * interval.count() / 1e9;
        resonance = vraudio::CreateResonanceAudioApi(outstream->layout.channel_count,
            framesPerBuffer,
            outstream->sample_rate);

<<<<<<< HEAD
        testAsset = GAssets.Load("audio/test.ogg")->Get();
        loader.Load(&testAudio, "ogg", testAsset->Buffer());

        testObj = resonance->CreateStereoSource(2);
        resonance->SetSourceVolume(testObj, 0.5f);
=======
        {
            auto lock = ecs::World.StartTransaction<ecs::AddRemove>();
            soundObserver = lock.Watch<ecs::ComponentEvent<ecs::Sound>>();
        }
        return true;
>>>>>>> 2db8001a
    }

    AudioManager::~AudioManager() {
        StopThread();
        if (outstream) soundio_outstream_destroy(outstream);
        if (device) soundio_device_unref(device);
        if (soundio) soundio_destroy(soundio);
        if (resonance) delete resonance;
    }

    void AudioManager::Frame() {
        ZoneScoped;
        {
            ZoneScopedN("soundio_flush_events");
            soundio_flush_events(soundio);
        }
        SyncFromECS();

        for (auto &it : sounds) {
            auto &state = it.second;
            if (!state.audioFile || !state.audioFile->Valid()) continue;
            if (!state.audioBuffer) {
                auto audioBuffer = make_shared<nqr::AudioData>();
                loader.Load(audioBuffer.get(), "ogg", state.audioFile->Buffer());

                std::unique_lock lock(soundsMutex);
                state.audioBuffer = std::move(audioBuffer);
                state.bufferOffset = 0;
            }
        }
    }

    void AudioManager::SyncFromECS() {
        ZoneScoped;
        auto lock = ecs::World.StartTransaction<ecs::Read<ecs::Sound, ecs::Transform, ecs::Name>>();

        ecs::ComponentEvent<ecs::Sound> event;
        while (soundObserver.Poll(lock, event)) {
            if (event.type != Tecs::EventType::REMOVED) continue;

            auto it = sounds.find(event.entity);
            if (it == sounds.end()) continue;

            auto &state = it->second;
            if (state.resonanceID >= 0) resonance->DestroySource(state.resonanceID);

            std::lock_guard soundsLock(soundsMutex);
            sounds.erase(event.entity);
        }

        auto head = headEntity.Get(lock);
        if (!head) head = headEntityFallback.Get(lock);
        if (head && head.Has<ecs::Transform>(lock)) {
            auto transform = head.Get<ecs::Transform>(lock);
            auto pos = transform.GetPosition();
            auto rot = transform.GetRotation();
            resonance->SetHeadPosition(pos.x, pos.y, pos.z);
            resonance->SetHeadRotation(rot.x, rot.y, rot.z, rot.w);
        }

        for (auto ent : lock.EntitiesWith<ecs::Sound>()) {
            auto &source = ent.Get<ecs::Sound>(lock);

            std::lock_guard soundsLock(soundsMutex);
            auto &state = sounds[ent];

            if (!state.audioFile) state.audioFile = source.file;

            if (state.resonanceID == -1) {
                state.resonanceID = resonance->CreateSoundObjectSource(vraudio::kBinauralHighQuality);
            }

            resonance->SetSourceVolume(state.resonanceID, 0.5f);

            if (ent.Has<ecs::Transform>(lock)) {
                auto &transform = ent.Get<ecs::Transform>(lock);
                auto pos = transform.GetPosition();
                auto rot = transform.GetRotation();
                resonance->SetSourcePosition(state.resonanceID, pos.x, pos.y, pos.z);
                resonance->SetSourceRotation(state.resonanceID, rot.x, rot.y, rot.z, rot.w);
            }
        }
    }

    const float Zeros[16] = {0};

    void AudioManager::AudioWriteCallback(SoundIoOutStream *outstream, int frameCountMin, int frameCountMax) {
        thread_local bool setThreadName = false;
        if (!setThreadName) {
            tracy::SetThreadName("AudioRender");
            setThreadName = true;
        }

        ZoneScoped;
        auto self = static_cast<AudioManager *>(outstream->userdata);

        struct SoundIoChannelArea *areas;
        int framesPerBuffer = self->framesPerBuffer;
        int framesToWrite = framesPerBuffer * std::max(std::min(1, frameCountMax / framesPerBuffer),
                                                  (frameCountMin + framesPerBuffer - 1) / framesPerBuffer);
        Assertf(framesToWrite > 0, "wanted %d frames, min %d max %d", framesPerBuffer, frameCountMin, frameCountMax);
        int err = soundio_outstream_begin_write(outstream, &areas, &framesToWrite);

        int channelCount = outstream->layout.channel_count;
        auto basePtr = reinterpret_cast<float *>(areas[0].ptr);

        for (int channel = 0; channel < channelCount; channel++) {
            Assert(areas[channel].step == (int)sizeof(float) * channelCount, "expected interleaved output buffer");
            Assert((float *)areas[channel].ptr == basePtr + channel, "expected interleaved output buffer");
        }

        auto floatsPerBuffer = framesPerBuffer * channelCount;
        auto outputBuffer = (float *)areas[0].ptr;
        const float *lastSample = Zeros;

        while (framesToWrite >= framesPerBuffer) {
            if (self->resonance) {
                {
                    ZoneScopedN("UpdateSources");
                    std::lock_guard lock(self->soundsMutex);
                    for (auto &it : self->sounds) {
                        auto &source = it.second;
                        if (!source.audioBuffer) continue;

                        auto &audioBuffer = *source.audioBuffer;
                        self->resonance->SetInterleavedBuffer(source.resonanceID,
                            &audioBuffer.samples[source.bufferOffset],
                            audioBuffer.channelCount,
                            framesPerBuffer);

                        auto floatsPerSourceBuffer = framesPerBuffer * audioBuffer.channelCount;
                        source.bufferOffset = (source.bufferOffset + floatsPerSourceBuffer) %
                                              (audioBuffer.samples.size() - floatsPerSourceBuffer + 1);
                    }
                }

                ZoneScopedN("Render");
                self->resonance->FillInterleavedOutputBuffer(channelCount, framesPerBuffer, outputBuffer);
            } else {
                std::fill(outputBuffer, outputBuffer + floatsPerBuffer, 0);
            }
            outputBuffer += floatsPerBuffer;
            framesToWrite -= framesPerBuffer;
            lastSample = outputBuffer - channelCount;
        }

        while (framesToWrite > 0) {
            std::copy(lastSample, lastSample + channelCount, outputBuffer);
            outputBuffer += channelCount;
            framesToWrite--;
        }

        err = soundio_outstream_end_write(outstream);
        Assertf(!err, "soundio end_write error %s", soundio_strerror(err));
    }
} // namespace sp<|MERGE_RESOLUTION|>--- conflicted
+++ resolved
@@ -49,19 +49,11 @@
             framesPerBuffer,
             outstream->sample_rate);
 
-<<<<<<< HEAD
-        testAsset = GAssets.Load("audio/test.ogg")->Get();
-        loader.Load(&testAudio, "ogg", testAsset->Buffer());
-
-        testObj = resonance->CreateStereoSource(2);
-        resonance->SetSourceVolume(testObj, 0.5f);
-=======
         {
             auto lock = ecs::World.StartTransaction<ecs::AddRemove>();
             soundObserver = lock.Watch<ecs::ComponentEvent<ecs::Sound>>();
         }
         return true;
->>>>>>> 2db8001a
     }
 
     AudioManager::~AudioManager() {
@@ -82,10 +74,12 @@
 
         for (auto &it : sounds) {
             auto &state = it.second;
-            if (!state.audioFile || !state.audioFile->Valid()) continue;
+            if (!state.audioFile || !state.audioFile->Ready()) continue;
             if (!state.audioBuffer) {
+                auto file = state.audioFile->Get();
+                Assertf(file, "Audio file missing");
                 auto audioBuffer = make_shared<nqr::AudioData>();
-                loader.Load(audioBuffer.get(), "ogg", state.audioFile->Buffer());
+                loader.Load(audioBuffer.get(), "ogg", file->Buffer());
 
                 std::unique_lock lock(soundsMutex);
                 state.audioBuffer = std::move(audioBuffer);
