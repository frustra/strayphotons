--- conflicted
+++ resolved
@@ -29,13 +29,8 @@
         keyboardEntity = ecs::NamedEntity("input", "keyboard");
         mouseEntity = ecs::NamedEntity("input", "mouse");
 
-<<<<<<< HEAD
         GetSceneManager().QueueActionAndBlock(SceneAction::ApplySystemScene,
-            "glfw-input",
-=======
-        GetSceneManager().QueueActionAndBlock(SceneAction::AddSystemScene,
             "input",
->>>>>>> 0ed69d46
             [this](ecs::Lock<ecs::AddRemove> lock, std::shared_ptr<Scene> scene) {
                 auto keyboard = scene->NewSystemEntity(lock, scene, keyboardEntity.Name());
                 keyboard.Set<ecs::EventBindings>(lock);
