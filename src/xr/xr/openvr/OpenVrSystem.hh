--- conflicted
+++ resolved
@@ -32,12 +32,7 @@
             // std::vector<TrackedObjectHandle> GetTrackedObjectHandles();
             // std::shared_ptr<XrModel> GetTrackedObjectModel(const TrackedObjectHandle &handle);
 
-<<<<<<< HEAD
-            // XrCompositor functions
             void SubmitView(ecs::XrEye eye, GpuTexture *tex);
-=======
-            void SubmitView(ecs::XrEye eye, GraphicsContext *context, GpuTexture *tex);
->>>>>>> a1f956e1
             void WaitFrame();
 
         private:
