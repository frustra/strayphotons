#pragma once

#include "core/RegisteredThread.hh"
#include "ecs/Ecs.hh"
#include "ecs/NamedEntity.hh"
#include "xr/XrSystem.hh"
#include "xr/openvr/EventHandler.hh"
#include "xr/openvr/InputBindings.hh"

#include <atomic>
#include <memory>
#include <openvr.h>

namespace vr {
    class IVRSystem;
}

namespace sp {
    class GraphicsContext;

    namespace xr {
        vr::EVREye MapXrEyeToOpenVr(ecs::XrEye eye);

        class OpenVrSystem final : public XrSystem, RegisteredThread {
        public:
            OpenVrSystem(GraphicsContext *context);
            ~OpenVrSystem();

            bool GetPredictedViewPose(ecs::XrEye eye, glm::mat4 &invViewMat) override;

            void SubmitView(ecs::XrEye eye, glm::mat4 &viewPose, GpuTexture *tex) override;
            void WaitFrame() override;

            ecs::NamedEntity GetEntityForDeviceIndex(size_t index);

            HiddenAreaMesh GetHiddenAreaMesh(ecs::XrEye eye) override;

        private:
            void Init() override;
            void Frame() override;
            bool ThreadInit() override;

            void RegisterModels();

            GraphicsContext *context;

            std::atomic_flag loaded;
            std::shared_ptr<vr::IVRSystem> vrSystem;
            EventHandler eventHandler;
            std::shared_ptr<InputBindings> inputBindings;

            EnumArray<ecs::NamedEntity, ecs::XrEye> views = {
                {ecs::NamedEntity("vr-eye-left"), ecs::NamedEntity("vr-eye-right")},
            };

            ecs::NamedEntity vrOriginEntity = ecs::NamedEntity("player.vr-origin");
            ecs::NamedEntity vrHmdEntity = ecs::NamedEntity("player.vr-hmd");
            ecs::NamedEntity vrControllerLeftEntity = ecs::NamedEntity("player.vr-controller-left");
            ecs::NamedEntity vrControllerRightEntity = ecs::NamedEntity("player.vr-controller-right");
            std::array<ecs::NamedEntity, vr::k_unMaxTrackedDeviceCount> reservedEntities = {};
            std::array<ecs::NamedEntity *, vr::k_unMaxTrackedDeviceCount> trackedDevices = {};

            uint32 frameCountWorkaround = 0;
<<<<<<< HEAD
            int width = 0, height = 0;

            friend class EventHandler;
=======
            int texWidth = 0, texHeight = 0;
            uint32_t vrWidth = 0, vrHeight = 0;
>>>>>>> 2db8001a
        };

    } // namespace xr
} // namespace sp<|MERGE_RESOLUTION|>--- conflicted
+++ resolved
@@ -36,9 +36,8 @@
             HiddenAreaMesh GetHiddenAreaMesh(ecs::XrEye eye) override;
 
         private:
-            void Init() override;
+            bool ThreadInit() override;
             void Frame() override;
-            bool ThreadInit() override;
 
             void RegisterModels();
 
@@ -61,14 +60,9 @@
             std::array<ecs::NamedEntity *, vr::k_unMaxTrackedDeviceCount> trackedDevices = {};
 
             uint32 frameCountWorkaround = 0;
-<<<<<<< HEAD
-            int width = 0, height = 0;
+            int texWidth = 0, texHeight = 0;
 
             friend class EventHandler;
-=======
-            int texWidth = 0, texHeight = 0;
-            uint32_t vrWidth = 0, vrHeight = 0;
->>>>>>> 2db8001a
         };
 
     } // namespace xr
