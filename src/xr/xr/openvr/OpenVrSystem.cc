// Project Headers
#include "OpenVrSystem.hh"

#include "assets/AssetManager.hh"
#include "core/Common.hh"
#include "core/Logging.hh"
#include "core/Tracing.hh"
#include "ecs/EcsImpl.hh"
#include "game/SceneManager.hh"
#include "graphics/core/GraphicsContext.hh"

#include <filesystem>
#include <glm/glm.hpp>
#include <glm/gtc/matrix_access.hpp>
#include <glm/gtc/type_ptr.hpp>
#include <memory>
#include <openvr.h>
#include <stdexcept>
#include <thread>

namespace sp::xr {
    vr::EVREye MapXrEyeToOpenVr(ecs::XrEye eye) {
        switch (eye) {
        case ecs::XrEye::Left:
            return vr::Eye_Left;
        case ecs::XrEye::Right:
            return vr::Eye_Right;
        default:
            Abortf("Unknown XrEye enum: %d", eye);
        }
    }

    OpenVrSystem::OpenVrSystem(sp::GraphicsContext *context)
        : RegisteredThread("OpenVR", 120.0, true), context(context), eventHandler(*this) {
        StartThread();
    }

    OpenVrSystem::~OpenVrSystem() {
        StopThread();

        GetSceneManager().QueueActionAndBlock(SceneAction::RemoveScene, "vr-system");
        loaded.clear();
        vrSystem.reset();
    }

    bool OpenVrSystem::GetPredictedViewPose(ecs::XrEye eye, glm::mat4 &invViewMat) {
        if (!loaded.test() || !vrSystem) return false;

<<<<<<< HEAD
        float frameTimeRemaining = vr::VRCompositor()->GetFrameTimeRemaining();
        float vSyncToPhotons = vrSystem->GetFloatTrackedDeviceProperty(vr::k_unTrackedDeviceIndex_Hmd,
            vr::Prop_SecondsFromVsyncToPhotons_Float);

        vr::TrackedDevicePose_t trackedDevicePoses[vr::k_unTrackedDeviceIndex_Hmd + 1];
        vrSystem->GetDeviceToAbsoluteTrackingPose(vr::TrackingUniverseOrigin::TrackingUniverseStanding,
            frameTimeRemaining + vSyncToPhotons,
            trackedDevicePoses,
            vr::k_unTrackedDeviceIndex_Hmd + 1);

        if (trackedDevicePoses[vr::k_unTrackedDeviceIndex_Hmd].bPoseIsValid) {
            glm::mat4 hmdPose = glm::mat4(glm::make_mat3x4(
                (float *)trackedDevicePoses[vr::k_unTrackedDeviceIndex_Hmd].mDeviceToAbsoluteTracking.m));

            vr::HmdMatrix34_t eyePosOvr = vrSystem->GetEyeToHeadTransform(MapXrEyeToOpenVr(eye));
            glm::mat4 eyeToHmdPose = glm::mat4(glm::make_mat3x4((float *)eyePosOvr.m));

            invViewMat = glm::transpose(eyeToHmdPose * hmdPose);

            return true;
        }

        return false;
    }

    void OpenVrSystem::WaitFrame() {
        ZoneScoped;
        if (loaded.test()) {
            vr::EVRCompositorError error = vr::VRCompositor()->WaitGetPoses(nullptr, 0, nullptr, 0);
            Assert(error == vr::EVRCompositorError::VRCompositorError_None,
                "WaitGetPoses failed: " + std::to_string((int)error));
=======
        StartThread();
        return true;
    }

    bool OpenVrSystem::ThreadInit() {
        ZoneScoped;
        vr::EVRInitError err = vr::VRInitError_None;

        auto vrSystemPtr = vr::VR_Init(&err, vr::VRApplication_Scene);

        if (err == vr::VRInitError_None) {
            auto context = this->context;
            vrSystem = std::shared_ptr<vr::IVRSystem>(vrSystemPtr, [context](auto *ptr) {
                Logf("Shutting down OpenVR");
                context->WaitIdle();
                vr::VR_Shutdown();
            });
        } else {
            Errorf("Failed to load OpenVR system: %s", VR_GetVRInitErrorAsSymbol(err));
            Errorf("Run 'reloadxrsystem' in the console to try again.");
            return false;
>>>>>>> 2db8001a
        }
    }

    ecs::NamedEntity OpenVrSystem::GetEntityForDeviceIndex(size_t index) {
        if (index >= trackedDevices.size() || trackedDevices[index] == nullptr) return ecs::NamedEntity();

        return *trackedDevices[index];
    }

    void OpenVrSystem::Init() {
        if (!vr::VR_IsRuntimeInstalled() || !vr::VR_IsHmdPresent()) {
            Logf("No VR HMD is present.");
            StopThread(false);
            return;
        }

        try {
            vr::EVRInitError err = vr::VRInitError_None;
            auto vrSystemPtr = vr::VR_Init(&err, vr::VRApplication_Scene);

            if (err == vr::VRInitError_None) {
                Tracef("OpenVrSystem initialized");
                vrSystem = std::shared_ptr<vr::IVRSystem>(vrSystemPtr, [this](auto *ptr) {
                    Logf("Shutting down OpenVR");
                    context->WaitIdle();
                    vr::VR_Shutdown();
                });
                loaded.test_and_set();
                loaded.notify_all();
            } else {
                Errorf("Failed to load OpenVR system: %s", VR_GetVRInitErrorAsSymbol(err));
                Errorf("Run 'reloadxrsystem' in the console to try again.");
                StopThread(false);
                return;
            }
        } catch (const std::exception &ex) {
            Errorf("XR Runtime threw error on initialization! Error: %s", ex.what());
            StopThread(false);
            return;
        }

        // Initialize SteamVR Input subsystem
        std::string actionManifestPath = std::filesystem::absolute("actions.json").string();
        inputBindings = std::make_shared<InputBindings>(*this, actionManifestPath);

<<<<<<< HEAD
=======
        vrSystem->GetRecommendedRenderTargetSize(&vrWidth, &vrHeight);
        Logf("OpenVR Render Target Size: %u x %u", vrWidth, vrHeight);

>>>>>>> 2db8001a
        RegisterModels();

        GetSceneManager().QueueActionAndBlock(SceneAction::AddSystemScene,
            "vr-system",
            [this](ecs::Lock<ecs::AddRemove> lock, std::shared_ptr<Scene> scene) {
<<<<<<< HEAD
                if (!vrSystem) return;

=======
>>>>>>> 2db8001a
                auto vrOrigin = lock.NewEntity();
                vrOrigin.Set<ecs::Name>(lock, vrOriginEntity.Name());
                vrOrigin.Set<ecs::SceneInfo>(lock, vrOrigin, ecs::SceneInfo::Priority::System, scene);
                vrOrigin.Set<ecs::TransformSnapshot>(lock);
                vrOrigin.Set<ecs::TransformTree>(lock);

                static const std::array specialEntities = {vrHmdEntity,
                    vrControllerLeftEntity,
                    vrControllerRightEntity};
                for (auto &namedEntity : specialEntities) {
                    auto ent = lock.NewEntity();
                    ent.Set<ecs::Name>(lock, namedEntity.Name());
                    ent.Set<ecs::SceneInfo>(lock, ent, ecs::SceneInfo::Priority::System, scene);
                    ent.Set<ecs::TransformSnapshot>(lock);
                    ent.Set<ecs::TransformTree>(lock);
                    ent.Set<ecs::EventBindings>(lock);
                    ent.Set<ecs::SignalOutput>(lock);
                }

                for (size_t i = 0; i < reservedEntities.size(); i++) {
                    reservedEntities[i] = ecs::NamedEntity("vr-device" + std::to_string(i));
                }

                uint32_t vrWidth, vrHeight;
                vrSystem->GetRecommendedRenderTargetSize(&vrWidth, &vrHeight);
                Logf("OpenVR Render Target Size: %u x %u", vrWidth, vrHeight);

                for (size_t i = 0; i < views.size(); i++) {
                    auto eye = (ecs::XrEye)i;

                    auto ent = lock.NewEntity();
                    ent.Set<ecs::Name>(lock, views[eye].Name());
                    ent.Set<ecs::SceneInfo>(lock, ent, ecs::SceneInfo::Priority::System, scene);
                    ent.Set<ecs::XRView>(lock, eye);

                    auto &transform = ent.Set<ecs::TransformTree>(lock);
                    transform.parent = vrOrigin;

                    auto &view = ent.Set<ecs::View>(lock);
                    view.extents = {vrWidth, vrHeight};
                    view.clip = {0.1, 256};
                    auto projMatrix = vrSystem->GetProjectionMatrix(MapXrEyeToOpenVr(eye), view.clip.x, view.clip.y);
                    view.SetProjMat(glm::transpose(glm::make_mat4((float *)projMatrix.m)));
                    view.visibilityMask.set(ecs::Renderable::VISIBLE_DIRECT_EYE);
                }
            });
<<<<<<< HEAD
=======

        return true;
    }

    bool OpenVrSystem::IsInitialized() {
        return vrSystem != nullptr && vrWidth > 0 && vrHeight > 0;
>>>>>>> 2db8001a
    }

    void OpenVrSystem::Frame() {
        if (!vrSystem) return;

        ZoneScoped;
<<<<<<< HEAD
        eventHandler.Frame();
=======
        vr::EVRCompositorError error = vr::VRCompositor()->WaitGetPoses(nullptr, 0, nullptr, 0);
        Assert(error == vr::EVRCompositorError::VRCompositorError_None,
            "WaitGetPoses failed: " + std::to_string((int)error));
    }

    ecs::NamedEntity OpenVrSystem::GetEntityForDeviceIndex(size_t index) {
        if (index >= trackedDevices.size() || trackedDevices[index] == nullptr) return ecs::NamedEntity();

        return *trackedDevices[index];
    }

    void OpenVrSystem::Frame() {
        ZoneScoped;
        if (eventHandler) eventHandler->Frame();
>>>>>>> 2db8001a

        vr::TrackedDevicePose_t trackedDevicePoses[vr::k_unMaxTrackedDeviceCount];
        vr::EVRCompositorError error =
            vr::VRCompositor()->GetLastPoses(trackedDevicePoses, vr::k_unMaxTrackedDeviceCount, NULL, 0);
        if (error != vr::VRCompositorError_None) return;

        for (vr::TrackedDeviceIndex_t i = 0; i < vr::k_unMaxTrackedDeviceCount; i++) {
            if (vrSystem->IsTrackedDeviceConnected(i)) {
                auto deviceClass = vrSystem->GetTrackedDeviceClass(i);
                if (deviceClass == vr::TrackedDeviceClass_HMD && i == vr::k_unTrackedDeviceIndex_Hmd) {
                    trackedDevices[i] = &vrHmdEntity;
                } else if (deviceClass == vr::TrackedDeviceClass_Controller) {
                    auto role = vrSystem->GetControllerRoleForTrackedDeviceIndex(i);
                    if (role == vr::TrackedControllerRole_LeftHand) {
                        trackedDevices[i] = &vrControllerLeftEntity;
                    } else if (role == vr::TrackedControllerRole_RightHand) {
                        trackedDevices[i] = &vrControllerRightEntity;
                    } else {
                        trackedDevices[i] = &reservedEntities[i];
                    }
                } else if (deviceClass == vr::TrackedDeviceClass_GenericTracker) {
                    trackedDevices[i] = &reservedEntities[i];
                } else {
                    // Ignore tracking references and other devices
                    trackedDevices[i] = nullptr;
                }
            } else {
                trackedDevices[i] = nullptr;
            }
        }
        bool missingEntities = false;
        {
            ZoneScopedN("Sync to ECS");
            auto lock = ecs::World.StartTransaction<ecs::Read<ecs::Name>, ecs::Write<ecs::TransformTree>>();

            for (auto namedEntity : trackedDevices) {
                if (namedEntity != nullptr && !namedEntity->Get(lock).Exists(lock)) {
                    missingEntities = true;
                    break;
                }
            }

            Tecs::Entity vrOrigin = vrOriginEntity.Get(lock);
            if (vrOrigin && vrOrigin.Has<ecs::TransformTree>(lock)) {
                for (vr::TrackedDeviceIndex_t i = 0; i < vr::k_unMaxTrackedDeviceCount; i++) {
                    if (trackedDevices[i] != nullptr) {
                        Tecs::Entity ent = trackedDevices[i]->Get(lock);
                        if (ent.Has<ecs::TransformTree>(lock) && trackedDevicePoses[i].bPoseIsValid) {
                            auto &transform = ent.Get<ecs::TransformTree>(lock);
                            auto &pose = trackedDevicePoses[i].mDeviceToAbsoluteTracking.m;
                            transform.pose = glm::transpose(glm::make_mat3x4((float *)pose));
                            transform.parent = vrOrigin;
                        }
                    }
                }
            }
        }
        if (missingEntities) {
            ZoneScopedN("OpenVrSystem::AddMissingEntities");
            GetSceneManager().QueueActionAndBlock(SceneAction::AddSystemScene,
                "vr-system",
                [this](ecs::Lock<ecs::AddRemove> lock, std::shared_ptr<Scene> scene) {
                    for (auto namedEntity : trackedDevices) {
                        if (namedEntity != nullptr && !namedEntity->Get(lock).Exists(lock)) {
                            auto ent = lock.NewEntity();
                            ent.Set<ecs::Name>(lock, namedEntity->Name());
                            ent.Set<ecs::SceneInfo>(lock, ent, ecs::SceneInfo::Priority::System, scene);
                            ent.Set<ecs::TransformSnapshot>(lock);
                            ent.Set<ecs::TransformTree>(lock);
                            ent.Set<ecs::EventBindings>(lock);
                            ent.Set<ecs::SignalOutput>(lock);
                        }
                    }
                });
        }
        if (inputBindings) inputBindings->Frame();
    }

    HiddenAreaMesh OpenVrSystem::GetHiddenAreaMesh(ecs::XrEye eye) {
        if (loaded.test() || !vrSystem) return {};

        static_assert(sizeof(*vr::HiddenAreaMesh_t::pVertexData) == sizeof(*HiddenAreaMesh::vertices));
        auto mesh = vrSystem->GetHiddenAreaMesh(MapXrEyeToOpenVr(eye));
        return {(const glm::vec2 *)mesh.pVertexData, mesh.unTriangleCount};
    }

    void OpenVrSystem::RegisterModels() {
        auto modelPathLen =
            vr::VRResources()->GetResourceFullPath("vr_glove_left_model.glb", "rendermodels/vr_glove/", NULL, 0);
        std::vector<char> modelPathStr(modelPathLen);
        vr::VRResources()->GetResourceFullPath("vr_glove_left_model.glb",
            "rendermodels/vr_glove/",
            modelPathStr.data(),
            modelPathStr.size());
        GAssets.RegisterExternalModel("vr_glove_left", modelPathStr.data());

        modelPathLen =
            vr::VRResources()->GetResourceFullPath("vr_glove_right_model.glb", "rendermodels/vr_glove/", NULL, 0);
        modelPathStr.resize(modelPathLen);
        vr::VRResources()->GetResourceFullPath("vr_glove_right_model.glb",
            "rendermodels/vr_glove/",
            modelPathStr.data(),
            modelPathStr.size());
        GAssets.RegisterExternalModel("vr_glove_right", modelPathStr.data());
    }
} // namespace sp::xr<|MERGE_RESOLUTION|>--- conflicted
+++ resolved
@@ -30,7 +30,7 @@
         }
     }
 
-    OpenVrSystem::OpenVrSystem(sp::GraphicsContext *context)
+    OpenVrSystem::OpenVrSystem(GraphicsContext *context)
         : RegisteredThread("OpenVR", 120.0, true), context(context), eventHandler(*this) {
         StartThread();
     }
@@ -43,125 +43,40 @@
         vrSystem.reset();
     }
 
-    bool OpenVrSystem::GetPredictedViewPose(ecs::XrEye eye, glm::mat4 &invViewMat) {
-        if (!loaded.test() || !vrSystem) return false;
-
-<<<<<<< HEAD
-        float frameTimeRemaining = vr::VRCompositor()->GetFrameTimeRemaining();
-        float vSyncToPhotons = vrSystem->GetFloatTrackedDeviceProperty(vr::k_unTrackedDeviceIndex_Hmd,
-            vr::Prop_SecondsFromVsyncToPhotons_Float);
-
-        vr::TrackedDevicePose_t trackedDevicePoses[vr::k_unTrackedDeviceIndex_Hmd + 1];
-        vrSystem->GetDeviceToAbsoluteTrackingPose(vr::TrackingUniverseOrigin::TrackingUniverseStanding,
-            frameTimeRemaining + vSyncToPhotons,
-            trackedDevicePoses,
-            vr::k_unTrackedDeviceIndex_Hmd + 1);
-
-        if (trackedDevicePoses[vr::k_unTrackedDeviceIndex_Hmd].bPoseIsValid) {
-            glm::mat4 hmdPose = glm::mat4(glm::make_mat3x4(
-                (float *)trackedDevicePoses[vr::k_unTrackedDeviceIndex_Hmd].mDeviceToAbsoluteTracking.m));
-
-            vr::HmdMatrix34_t eyePosOvr = vrSystem->GetEyeToHeadTransform(MapXrEyeToOpenVr(eye));
-            glm::mat4 eyeToHmdPose = glm::mat4(glm::make_mat3x4((float *)eyePosOvr.m));
-
-            invViewMat = glm::transpose(eyeToHmdPose * hmdPose);
-
-            return true;
-        }
-
-        return false;
-    }
-
-    void OpenVrSystem::WaitFrame() {
-        ZoneScoped;
-        if (loaded.test()) {
-            vr::EVRCompositorError error = vr::VRCompositor()->WaitGetPoses(nullptr, 0, nullptr, 0);
-            Assert(error == vr::EVRCompositorError::VRCompositorError_None,
-                "WaitGetPoses failed: " + std::to_string((int)error));
-=======
-        StartThread();
-        return true;
-    }
-
     bool OpenVrSystem::ThreadInit() {
         ZoneScoped;
+        if (!vr::VR_IsRuntimeInstalled() || !vr::VR_IsHmdPresent()) {
+            Logf("No VR HMD is present.");
+            return false;
+        }
+
         vr::EVRInitError err = vr::VRInitError_None;
-
         auto vrSystemPtr = vr::VR_Init(&err, vr::VRApplication_Scene);
 
         if (err == vr::VRInitError_None) {
-            auto context = this->context;
-            vrSystem = std::shared_ptr<vr::IVRSystem>(vrSystemPtr, [context](auto *ptr) {
+            Tracef("OpenVrSystem initialized");
+            vrSystem = std::shared_ptr<vr::IVRSystem>(vrSystemPtr, [this](auto *ptr) {
                 Logf("Shutting down OpenVR");
                 context->WaitIdle();
                 vr::VR_Shutdown();
             });
+            loaded.test_and_set();
+            loaded.notify_all();
         } else {
             Errorf("Failed to load OpenVR system: %s", VR_GetVRInitErrorAsSymbol(err));
             Errorf("Run 'reloadxrsystem' in the console to try again.");
             return false;
->>>>>>> 2db8001a
-        }
-    }
-
-    ecs::NamedEntity OpenVrSystem::GetEntityForDeviceIndex(size_t index) {
-        if (index >= trackedDevices.size() || trackedDevices[index] == nullptr) return ecs::NamedEntity();
-
-        return *trackedDevices[index];
-    }
-
-    void OpenVrSystem::Init() {
-        if (!vr::VR_IsRuntimeInstalled() || !vr::VR_IsHmdPresent()) {
-            Logf("No VR HMD is present.");
-            StopThread(false);
-            return;
-        }
-
-        try {
-            vr::EVRInitError err = vr::VRInitError_None;
-            auto vrSystemPtr = vr::VR_Init(&err, vr::VRApplication_Scene);
-
-            if (err == vr::VRInitError_None) {
-                Tracef("OpenVrSystem initialized");
-                vrSystem = std::shared_ptr<vr::IVRSystem>(vrSystemPtr, [this](auto *ptr) {
-                    Logf("Shutting down OpenVR");
-                    context->WaitIdle();
-                    vr::VR_Shutdown();
-                });
-                loaded.test_and_set();
-                loaded.notify_all();
-            } else {
-                Errorf("Failed to load OpenVR system: %s", VR_GetVRInitErrorAsSymbol(err));
-                Errorf("Run 'reloadxrsystem' in the console to try again.");
-                StopThread(false);
-                return;
-            }
-        } catch (const std::exception &ex) {
-            Errorf("XR Runtime threw error on initialization! Error: %s", ex.what());
-            StopThread(false);
-            return;
         }
 
         // Initialize SteamVR Input subsystem
         std::string actionManifestPath = std::filesystem::absolute("actions.json").string();
         inputBindings = std::make_shared<InputBindings>(*this, actionManifestPath);
 
-<<<<<<< HEAD
-=======
-        vrSystem->GetRecommendedRenderTargetSize(&vrWidth, &vrHeight);
-        Logf("OpenVR Render Target Size: %u x %u", vrWidth, vrHeight);
-
->>>>>>> 2db8001a
         RegisterModels();
 
         GetSceneManager().QueueActionAndBlock(SceneAction::AddSystemScene,
             "vr-system",
             [this](ecs::Lock<ecs::AddRemove> lock, std::shared_ptr<Scene> scene) {
-<<<<<<< HEAD
-                if (!vrSystem) return;
-
-=======
->>>>>>> 2db8001a
                 auto vrOrigin = lock.NewEntity();
                 vrOrigin.Set<ecs::Name>(lock, vrOriginEntity.Name());
                 vrOrigin.Set<ecs::SceneInfo>(lock, vrOrigin, ecs::SceneInfo::Priority::System, scene);
@@ -208,39 +123,58 @@
                     view.visibilityMask.set(ecs::Renderable::VISIBLE_DIRECT_EYE);
                 }
             });
-<<<<<<< HEAD
-=======
 
         return true;
     }
 
-    bool OpenVrSystem::IsInitialized() {
-        return vrSystem != nullptr && vrWidth > 0 && vrHeight > 0;
->>>>>>> 2db8001a
+    bool OpenVrSystem::GetPredictedViewPose(ecs::XrEye eye, glm::mat4 &invViewMat) {
+        if (!loaded.test() || !vrSystem) return false;
+
+        float frameTimeRemaining = vr::VRCompositor()->GetFrameTimeRemaining();
+        float vSyncToPhotons = vrSystem->GetFloatTrackedDeviceProperty(vr::k_unTrackedDeviceIndex_Hmd,
+            vr::Prop_SecondsFromVsyncToPhotons_Float);
+
+        vr::TrackedDevicePose_t trackedDevicePoses[vr::k_unTrackedDeviceIndex_Hmd + 1];
+        vrSystem->GetDeviceToAbsoluteTrackingPose(vr::TrackingUniverseOrigin::TrackingUniverseStanding,
+            frameTimeRemaining + vSyncToPhotons,
+            trackedDevicePoses,
+            vr::k_unTrackedDeviceIndex_Hmd + 1);
+
+        if (trackedDevicePoses[vr::k_unTrackedDeviceIndex_Hmd].bPoseIsValid) {
+            glm::mat4 hmdPose = glm::mat4(glm::make_mat3x4(
+                (float *)trackedDevicePoses[vr::k_unTrackedDeviceIndex_Hmd].mDeviceToAbsoluteTracking.m));
+
+            vr::HmdMatrix34_t eyePosOvr = vrSystem->GetEyeToHeadTransform(MapXrEyeToOpenVr(eye));
+            glm::mat4 eyeToHmdPose = glm::mat4(glm::make_mat3x4((float *)eyePosOvr.m));
+
+            invViewMat = glm::transpose(eyeToHmdPose * hmdPose);
+
+            return true;
+        }
+
+        return false;
+    }
+
+    void OpenVrSystem::WaitFrame() {
+        ZoneScoped;
+        if (loaded.test()) {
+            vr::EVRCompositorError error = vr::VRCompositor()->WaitGetPoses(nullptr, 0, nullptr, 0);
+            Assert(error == vr::EVRCompositorError::VRCompositorError_None,
+                "WaitGetPoses failed: " + std::to_string((int)error));
+        }
+    }
+
+    ecs::NamedEntity OpenVrSystem::GetEntityForDeviceIndex(size_t index) {
+        if (index >= trackedDevices.size() || trackedDevices[index] == nullptr) return ecs::NamedEntity();
+
+        return *trackedDevices[index];
     }
 
     void OpenVrSystem::Frame() {
         if (!vrSystem) return;
 
         ZoneScoped;
-<<<<<<< HEAD
         eventHandler.Frame();
-=======
-        vr::EVRCompositorError error = vr::VRCompositor()->WaitGetPoses(nullptr, 0, nullptr, 0);
-        Assert(error == vr::EVRCompositorError::VRCompositorError_None,
-            "WaitGetPoses failed: " + std::to_string((int)error));
-    }
-
-    ecs::NamedEntity OpenVrSystem::GetEntityForDeviceIndex(size_t index) {
-        if (index >= trackedDevices.size() || trackedDevices[index] == nullptr) return ecs::NamedEntity();
-
-        return *trackedDevices[index];
-    }
-
-    void OpenVrSystem::Frame() {
-        ZoneScoped;
-        if (eventHandler) eventHandler->Frame();
->>>>>>> 2db8001a
 
         vr::TrackedDevicePose_t trackedDevicePoses[vr::k_unMaxTrackedDeviceCount];
         vr::EVRCompositorError error =
