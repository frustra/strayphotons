#pragma once

#include "xr/XrAction.hh"
#include "xr/XrCompositor.hh"
#include "xr/XrModel.hh"
#include "xr/XrTracking.hh"

#include <glm/glm.hpp> // For glm::mat4
<<<<<<< HEAD
#include <memory>	   // for shared_ptr
#include <stdint.h>	   // For uint32_t
=======
#include <memory>      // for shared_ptr
#include <stdint.h>    // For uint32_t
>>>>>>> 2cfedc57

namespace sp {
	namespace xr {
		// This class is used to interact with the current XR backend's Runtime implementation.
		// All XR System implementations must support this interface.

		class XrSystem {
		public:
			// Initializes the XrSystem. Throws an exception on failure.
			virtual void Init() = 0;

			// Returns true if the VR system has been initialized.
			virtual bool IsInitialized() = 0;

			// Deinitializes the XrSystem. Throws an exception on failure.
			virtual void Deinit() = 0;

			// Quickly determine if a VR HMD is present. For some XR runtimes, this will always return true.
			// For example, if the runtime is specific to a self-contained XR HMD, it can be hard coded to return true.
			// On OpenVR, this could call vr::VR_IsHmdPresent() and/or vr::VR_IsRuntimeInstalled().
			// This function MUST NOT require XrSystem::Init() to have been called.
			virtual bool IsHmdPresent() = 0;

			// Get a pointer to the XrTracking module for this XR Runtime
			virtual std::shared_ptr<XrTracking> GetTracking() = 0;

			// Get a pointer to the XrCompositor module for this XR Runtime
			virtual std::shared_ptr<XrCompositor> GetCompositor() = 0;

			// Get a pointer to one of the XrActionSets created by the game for this XR Runtime
			virtual std::shared_ptr<XrActionSet> GetActionSet(std::string setName) = 0;
		};

		typedef std::shared_ptr<XrSystem> XrSystemPtr;

	} // namespace xr
} // namespace sp<|MERGE_RESOLUTION|>--- conflicted
+++ resolved
@@ -6,13 +6,8 @@
 #include "xr/XrTracking.hh"
 
 #include <glm/glm.hpp> // For glm::mat4
-<<<<<<< HEAD
-#include <memory>	   // for shared_ptr
-#include <stdint.h>	   // For uint32_t
-=======
 #include <memory>      // for shared_ptr
 #include <stdint.h>    // For uint32_t
->>>>>>> 2cfedc57
 
 namespace sp {
 	namespace xr {
