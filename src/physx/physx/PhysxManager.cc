--- conflicted
+++ resolved
@@ -174,25 +174,17 @@
                                                         ecs::SignalBindings,
                                                         ecs::FocusLayer,
                                                         ecs::FocusLock,
-<<<<<<< HEAD
-                                                        ecs::Physics>,
-                ecs::Write<ecs::Animation,
-                    ecs::CharacterController,
-                    ecs::Transform,
-                    ecs::EventInput,
-                    ecs::PhysicsQuery>>();
-=======
                                                         ecs::LaserEmitter,
                                                         ecs::Physics,
                                                         ecs::Mirror>,
                 ecs::Write<ecs::Animation,
                     ecs::CharacterController,
                     ecs::Transform,
+                    ecs::EventInput,
                     ecs::PhysicsQuery,
                     ecs::LaserLine,
                     ecs::LaserSensor,
                     ecs::SignalOutput>>();
->>>>>>> 74e39b87
 
             for (auto ent : lock.EntitiesWith<ecs::Physics>()) {
                 if (!ent.Has<ecs::Physics, ecs::Transform>(lock)) continue;
