--- conflicted
+++ resolved
@@ -12,10 +12,7 @@
 #include "ecs/components/Transform.hh"
 #include "physx/PhysxUtils.hh"
 
-<<<<<<< HEAD
 #include <Common.hh>
-=======
->>>>>>> 2cfedc57
 #include <PxScene.h>
 #include <chrono>
 #include <fstream>
@@ -194,11 +191,7 @@
 			CacheDebugLines();
 		}
 
-<<<<<<< HEAD
-		scene->simulate((PxReal)timeStep);
-=======
 		scene->simulate((PxReal)timeStep, nullptr, scratchBlock.data(), scratchBlock.size());
->>>>>>> 2cfedc57
 
 		resultsPending = true;
 		Unlock();
@@ -359,21 +352,12 @@
 			const int rate = 120; // frames/sec
 
 			while (!exiting) {
-<<<<<<< HEAD
 				auto frameStart = chrono_clock::now();
-=======
-				auto frameStart = std::chrono::high_resolution_clock::now();
->>>>>>> 2cfedc57
 
 				if (simulate)
 					Frame(1.0 / rate);
 
-<<<<<<< HEAD
 				std::this_thread::sleep_until(frameStart + chrono_clock::duration(std::chrono::seconds(1)) / rate);
-=======
-				std::this_thread::sleep_until(
-					frameStart + std::chrono::high_resolution_clock::duration(std::chrono::seconds(1)) / rate);
->>>>>>> 2cfedc57
 			}
 		});
 	}
