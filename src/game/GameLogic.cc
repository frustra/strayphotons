#define _USE_MATH_DEFINES
#include <cmath>

#include "core/Game.hh"
#include "core/Logging.hh"
#include "core/CVar.hh"
#include "core/Console.hh"

#include "game/GameLogic.hh"
#include "assets/Scene.hh"
#include "assets/Script.hh"
#include "assets/AssetManager.hh"
#include "assets/valvepak/ValvePak.hh"
#include "ecs/components/Barrier.hh"
#include "ecs/components/Light.hh"
#include "ecs/components/LightSensor.hh"
#include "ecs/components/Physics.hh"
#include "ecs/components/Renderable.hh"
#include "ecs/components/Transform.hh"
#include "ecs/components/Triggerable.h"
#include "ecs/components/TriggerArea.hh"
#include "ecs/components/View.hh"
#include "ecs/components/Controller.hh"
#include "ecs/components/SlideDoor.hh"
#include "ecs/components/VoxelInfo.hh"
#include "ecs/components/SignalReceiver.hh"
#include "ecs/components/Interact.hh"
#include "ecs/components/XRView.hh"
#include "physx/PhysxUtils.hh"
#include "xr/XrSystemFactory.hh"

#include <cxxopts.hpp>
#include <glm/glm.hpp>
#include <glm/gtx/quaternion.hpp>
#include <glm/gtx/transform.hpp>

namespace sp
{
	GameLogic::GameLogic(Game *game)
		:
		game(game),
		input(&game->input),
		humanControlSystem(&game->entityManager, &game->input, &game->physics),
		lightGunSystem(&game->entityManager, &game->input, &game->physics, this),
		doorSystem(game->entityManager),
		sunPos(0)
	{
		funcs.Register(this, "loadscene", "Load a scene", &GameLogic::LoadScene);
		funcs.Register(this, "reloadscene", "Reload current scene", &GameLogic::ReloadScene);
		funcs.Register(this, "printdebug", "Print some debug info about the scene", &GameLogic::PrintDebug);

		funcs.Register(this, "g.OpenBarrier", "Open barrier by name", &GameLogic::OpenBarrier);
		funcs.Register(this, "g.CloseBarrier", "Close barrier by name", &GameLogic::CloseBarrier);
		funcs.Register(this, "g.OpenDoor", "Open door by name", &GameLogic::OpenDoor);
		funcs.Register(this, "g.CloseDoor", "Open door by name", &GameLogic::CloseDoor);
	}

	static CVar<float> CVarFlashlight("r.Flashlight", 100, "Flashlight intensity");
	static CVar<bool> CVarFlashlightOn("r.FlashlightOn", false, "Flashlight on/off");
	static CVar<string> CVarFlashlightParent("r.FlashlightParent", "player", "Flashlight parent entity name");
	static CVar<float> CVarFlashlightAngle("r.FlashlightAngle", 20, "Flashlight spot angle");
	static CVar<int> CVarFlashlightResolution("r.FlashlightResolution", 512, "Flashlight shadow map resolution");
	static CVar<float> CVarSunPosition("g.SunPosition", 0.2, "Sun angle");

	static CVar<bool> CVarConnectXR("xr.Connect", true, "Connect to a supported XR Runtime");
	static CVar<bool> CVarController("xr.Controllers", true, "Render controller models (if available)");

	enum SkeletonMode {NONE = 0, NORMAL = 1, DEBUG = 2};
	static CVar<int> CVarSkeletons("xr.Skeletons", 1, "XR Skeleton mode (0: none, 1: normal, 2: debug)");

	void GameLogic::InitXrActions()
	{
		gameActionSet = xrSystem->GetActionSet(xr::GameActionSet); 

		// Create teleport action
		teleportAction = gameActionSet->CreateAction(xr::TeleportActionName, xr::XrActionType::Bool);

		// Suggested bindings for Oculus Touch
		teleportAction->AddSuggestedBinding("/interaction_profiles/oculus/touch_controller", "/user/hand/right/input/a/click");

		// Suggested bindings for Valve Index
		teleportAction->AddSuggestedBinding("/interaction_profiles/valve/index_controller", "/user/hand/right/input/trigger/click");

		// Suggested bindings for HTC Vive
		teleportAction->AddSuggestedBinding("/interaction_profiles/htc/vive_controller", "/user/hand/right/input/trackpad/click");

		// Create grab / interract action
		grabAction = gameActionSet->CreateAction(xr::GrabActionName, xr::XrActionType::Bool);

		// Suggested bindings for Oculus Touch
		grabAction->AddSuggestedBinding("/interaction_profiles/oculus/touch_controller", "/user/hand/left/input/squeeze/value");
		grabAction->AddSuggestedBinding("/interaction_profiles/oculus/touch_controller", "/user/hand/right/input/squeeze/value");

		// Suggested bindings for Valve Index
		grabAction->AddSuggestedBinding("/interaction_profiles/valve/index_controller", "/user/hand/left/input/squeeze/click");
		grabAction->AddSuggestedBinding("/interaction_profiles/valve/index_controller", "/user/hand/right/input/squeeze/click");

		// Suggested bindings for HTC Vive
		grabAction->AddSuggestedBinding("/interaction_profiles/htc/vive_controller", "/user/hand/left/input/squeeze/click");
		grabAction->AddSuggestedBinding("/interaction_profiles/htc/vive_controller", "/user/hand/right/input/squeeze/click");

		// Create LeftHand Pose action
		leftHandAction = gameActionSet->CreateAction(xr::LeftHandActionName, xr::XrActionType::Pose);
		leftHandAction->AddSuggestedBinding("/interaction_profiles/oculus/touch_controller", "/user/hand/left/input/grip/pose");
		leftHandAction->AddSuggestedBinding("/interaction_profiles/valve/index_controller", "/user/hand/left/input/grip/pose");
		leftHandAction->AddSuggestedBinding("/interaction_profiles/htc/vive_controller", "/user/hand/left/input/grip/pose");

		// Create RightHand Pose action
		rightHandAction = gameActionSet->CreateAction(xr::RightHandActionName, xr::XrActionType::Pose);
		rightHandAction->AddSuggestedBinding("/interaction_profiles/oculus/touch_controller", "/user/hand/right/input/grip/pose");
		rightHandAction->AddSuggestedBinding("/interaction_profiles/valve/index_controller", "/user/hand/right/input/grip/pose");
		rightHandAction->AddSuggestedBinding("/interaction_profiles/htc/vive_controller", "/user/hand/right/input/grip/pose");

		// Create LeftHand Skeleton action
		leftHandSkeletonAction = gameActionSet->CreateAction(xr::LeftHandSkeletonActionName, xr::XrActionType::Skeleton);

		// TODO: add suggested bindings for real XR backends when OpenXR supports skeletons

		// Create RightHand Skeleton action
		rightHandSkeletonAction = gameActionSet->CreateAction(xr::RightHandSkeletonActionName, xr::XrActionType::Skeleton);

		// TODO: add suggested bindings for real XR backends when OpenXR supports skeletons
	}

	void GameLogic::Init(Script *startupScript)
	{
<<<<<<< HEAD
        std::cout << "Starting load" << std::endl;
		shared_ptr<Asset> asset = GAssets.Load("D:\\Steam\\steamapps\\common\\Half-Life Alyx\\game\\hlvr\\maps\\a2_headcrabs_tunnel.vpk");
		ValvePak pak = ValvePak("a2_headcrab_tunnel", asset);

		if (game->options["map"].count())
=======
		if (game->options.count("map"))
>>>>>>> a97a55a5
		{
			LoadScene(game->options["map"].as<string>());
		}

		if (startupScript != nullptr)
		{
			startupScript->Exec();
		}
		else if (!game->options.count("map"))
		{
			LoadScene("menu");
		}

		if (input != nullptr)
		{
			input->BindCommand(INPUT_ACTION_KEYBOARD_BASE + "/f5", "reloadscene");
			input->BindCommand(INPUT_ACTION_KEYBOARD_BASE + "/f6", "reloadscene reset");
			input->BindCommand(INPUT_ACTION_KEYBOARD_BASE + "/f7", "reloadshaders");
			input->BindCommand(INPUT_ACTION_KEYBOARD_BASE + "/f", "toggle r.FlashlightOn");
		}
	}

	GameLogic::~GameLogic()
	{
	}

	void GameLogic::HandleInput()
	{
		if (input->FocusLocked()) return;

		if (game->menuGui && input->IsPressed(INPUT_ACTION_KEYBOARD_BASE + "/escape"))
		{
			game->menuGui->OpenPauseMenu();
		}
		else if (input->IsPressed(INPUT_ACTION_KEYBOARD_BASE + "/f1") && CVarConnectXR.Get())
		{
			auto vrOrigin = game->entityManager.EntityWith<ecs::Name>("vr-origin");
			auto player = GetPlayer();
			if (vrOrigin && vrOrigin.Has<ecs::Transform>() && player && player.Has<ecs::Transform>())
			{
				auto vrTransform = vrOrigin.Get<ecs::Transform>();
				auto playerTransform = player.Get<ecs::Transform>();

				vrTransform->SetPosition(playerTransform->GetGlobalPosition(game->entityManager) - glm::vec3(0, ecs::PLAYER_CAPSULE_HEIGHT, 0));
			}
		}
		else if (input->IsPressed(INPUT_ACTION_KEYBOARD_BASE + "/q")) // Spawn dodecahedron
		{
			auto entity = game->entityManager.NewEntity();
			auto model = GAssets.LoadModel("dodecahedron");
			entity.Assign<ecs::Renderable>(model);
			entity.Assign<ecs::Transform>(glm::vec3(0, 5, 0));

			PhysxActorDesc desc;
			desc.transform = physx::PxTransform(physx::PxVec3(0, 5, 0));
			auto actor = game->physics.CreateActor(model, desc, entity);

			if (actor)
			{
				entity.Assign<ecs::Physics>(actor, model, desc);
			}
		}
		else if (input->IsPressed(INPUT_ACTION_KEYBOARD_BASE + "/p")) // Toggle flashlight following player
		{
			if (flashlight.Valid())
			{
				auto transform = flashlight.Get<ecs::Transform>();
				auto player = game->entityManager.EntityWith<ecs::Name>(CVarFlashlightParent.Get());
				if (player && player.Has<ecs::Transform>())
				{
					auto playerTransform = player.Get<ecs::Transform>();
					if (transform->HasParent(game->entityManager))
					{
						transform->SetPosition(transform->GetGlobalTransform(game->entityManager) * glm::vec4(0, 0, 0, 1));
						transform->SetRotate(playerTransform->GetGlobalRotation(game->entityManager));
						transform->SetParent(ecs::Entity());
					}
					else
					{
						transform->SetPosition(glm::vec3(0, -0.3, 0));
						transform->SetRotate(glm::quat());
						transform->SetParent(player);
					}
				}
			}
		}
	}

	bool GameLogic::Frame(double dtSinceLastFrame)
	{
		if (input != nullptr)
		{
			HandleInput();
		}

		if (!scene) return true;
		ecs::Entity player = GetPlayer();
		if (!player.Valid()) return true;

		for (auto entity : game->entityManager.EntitiesWith<ecs::TriggerArea>())
		{
			auto area = entity.Get<ecs::TriggerArea>();

			for (auto triggerableEntity : game->entityManager.EntitiesWith<ecs::Triggerable>())
			{
				auto transform = triggerableEntity.Get<ecs::Transform>();
				auto entityPos = transform->GetPosition();
				if (
					entityPos.x > area->boundsMin.x &&
					entityPos.y > area->boundsMin.y &&
					entityPos.z > area->boundsMin.z &&
					entityPos.x < area->boundsMax.x &&
					entityPos.y < area->boundsMax.y &&
					entityPos.z < area->boundsMax.z &&
					!area->triggered
				)
				{
					area->triggered = true;
					Debugf("Entity at: %f %f %f", entityPos.x, entityPos.y, entityPos.z);
					Logf("Triggering event: %s", area->command);
					GetConsoleManager().QueueParseAndExecute(area->command);
				}
			}
		}

		if (!scene) return true;

		ecs::Entity sun = game->entityManager.EntityWith<ecs::Name>("sun");
		if (sun.Valid())
		{
			if (CVarSunPosition.Get() == 0)
			{
				sunPos += dtSinceLastFrame * (0.05 + std::abs(sin(sunPos) * 0.1));
				if (sunPos > M_PI / 2.0) sunPos = -M_PI / 2.0;
			}
			else
			{
				sunPos = CVarSunPosition.Get();
			}

			auto transform = sun.Get<ecs::Transform>();
			transform->SetRotate(glm::mat4());
			transform->Rotate(glm::radians(-90.0), glm::vec3(1, 0, 0));
			transform->Rotate(sunPos, glm::vec3(0, 1, 0));
			transform->SetPosition(glm::vec3(sin(sunPos) * 40.0, cos(sunPos) * 40.0, 0));
		}

		if (CVarFlashlight.Changed())
		{
			auto light = flashlight.Get<ecs::Light>();
			light->intensity = CVarFlashlight.Get(true);
		}
		if (CVarFlashlightOn.Changed())
		{
			auto light = flashlight.Get<ecs::Light>();
			light->on = CVarFlashlightOn.Get(true);
		}
		if (CVarFlashlightAngle.Changed())
		{
			auto light = flashlight.Get<ecs::Light>();
			light->spotAngle = glm::radians(CVarFlashlightAngle.Get(true));
		}
		if (CVarFlashlightResolution.Changed())
		{
			auto view = flashlight.Get<ecs::View>();
			view->SetProjMat(view->GetFov(), view->GetClip(), glm::ivec2(CVarFlashlightResolution.Get(true)));
		}

		// TODO: move this into XrSystem as part of #39
		// Handle xr controller movement
		if (xrSystem)
		{
			ecs::Entity vrOrigin = game->entityManager.EntityWith<ecs::Name>("vr-origin");

			if (vrOrigin.Valid())
			{
				auto vrOriginTransform = vrOrigin.Get<ecs::Transform>();

				// TODO: support other action sets
				gameActionSet->Sync();

				// Mapping of Pose Actions to Subpaths. Needed so we can tell which-hand-did-what for the hand pose linked actions
				vector<std::pair<xr::XrActionPtr, string>> controllerPoseActions = { 
					{leftHandAction, xr::SubpathLeftHand}, 
					{rightHandAction, xr::SubpathRightHand}
				};

				for (auto controllerAction : controllerPoseActions)
				{
					glm::mat4 xrObjectPos;
					bool active = controllerAction.first->GetPoseActionValueForNextFrame(controllerAction.second, xrObjectPos);
					ecs::Entity xrObject = UpdateXrActionEntity(controllerAction.first, active && CVarController.Get());
					
					if (xrObject.Valid())
					{						
						xrObjectPos = glm::transpose(xrObjectPos * glm::transpose(vrOriginTransform->GetGlobalTransform(game->entityManager)));

						auto ctrl = xrObject.Get<ecs::Transform>();
						ctrl->SetPosition(xrObjectPos * glm::vec4(0, 0, 0, 1));
						ctrl->SetRotate(glm::mat4(glm::mat3(xrObjectPos)));

						if (controllerAction.first == rightHandAction)
						{
							// TODO: make this bound to the "dominant user hand", or pick the last hand the user tried to teleport with
							// TODO: make this support "skeleton-only" mode
							// FIXME: the laser pointer is now affected by shadows and is no longer emissive. #40
							// Parent the laser pointer to the xrObject representing the last teleport action
							ecs::Entity laserPointer = GetLaserPointer();

							if (laserPointer.Valid())
							{
								auto transform = laserPointer.Get<ecs::Transform>();
								auto parent = xrObject;
								auto parentTransform = ctrl;

								transform->SetPosition(glm::vec3(0, 0, 0));
								transform->SetRotate(glm::quat());
								transform->SetParent(parent);
							}
						}

						bool teleport = false;
						teleportAction->GetRisingEdgeActionValue(controllerAction.second, teleport);

						if (teleport)
						{
							Logf("Teleport on subpath %s", controllerAction.second);

							auto origin = GlmVec3ToPxVec3(ctrl->GetPosition());
							auto dir = GlmVec3ToPxVec3(ctrl->GetForward());
							dir.normalizeSafe();
							physx::PxReal maxDistance = 10.0f;

							physx::PxRaycastBuffer hit;
							bool status = game->physics.RaycastQuery(xrObject, origin, dir, maxDistance, hit);

							if (status && hit.block.distance > 0.5)
							{
								auto headPos = glm::vec3(xrObjectPos * glm::vec4(0, 0, 0, 1)) - vrOriginTransform->GetPosition();
								auto newPos = PxVec3ToGlmVec3P(origin + dir * std::max(0.0, hit.block.distance - 0.5)) - headPos;
								vrOriginTransform->SetPosition(glm::vec3(newPos.x, vrOriginTransform->GetPosition().y, newPos.z));
							}
						}

						auto interact = xrObject.Get<ecs::InteractController>();
						bool grab = false;
						bool let_go = false;

						grabAction->GetRisingEdgeActionValue(controllerAction.second, grab);
						grabAction->GetFallingEdgeActionValue(controllerAction.second, let_go);

						if (grab)
						{
							Logf("grab on subpath %s", controllerAction.second);
							interact->PickUpObject(xrObject);
						}
						else if (let_go)
						{
							Logf("Let go on subpath %s", controllerAction.second);
							if (interact->target)
							{
								interact->manager->RemoveConstraint(xrObject, interact->target);
								interact->target = nullptr;
							}
						}
					}
				}

				// Now move generic tracked objects around (HMD, Vive Pucks, etc..)
				for (xr::TrackedObjectHandle trackedObjectHandle : xrSystem->GetTracking()->GetTrackedObjectHandles())
				{
					ecs::Entity xrObject = ValidateAndLoadTrackedObject(trackedObjectHandle);

					if (xrObject.Valid())
					{
						glm::mat4 xrObjectPos;

						if (xrSystem->GetTracking()->GetPredictedObjectPose(trackedObjectHandle, xrObjectPos))
						{
							xrObjectPos = glm::transpose(xrObjectPos * glm::transpose(vrOriginTransform->GetGlobalTransform(game->entityManager)));

							auto ctrl = xrObject.Get<ecs::Transform>();
							ctrl->SetPosition(xrObjectPos * glm::vec4(0, 0, 0, 1));
							ctrl->SetRotate(glm::mat4(glm::mat3(xrObjectPos)));
						}
					}
				}
				
				if (CVarSkeletons.Get() != SkeletonMode::NONE)
				{
					// Now load skeletons
					for(xr::XrActionPtr action : {leftHandSkeletonAction, rightHandSkeletonAction})
					{
						// Get the action pose
						glm::mat4 xrObjectPos;
						bool activePose = action->GetPoseActionValueForNextFrame(xr::SubpathNone, xrObjectPos);

						if (!activePose)
						{
							// Can't do anything without a hand pose. Bail out early, destroying all skeleton 
							// entities on the way out
							UpdateXrActionEntity(action, false);
							continue;
						}

						xrObjectPos = glm::transpose(xrObjectPos * glm::transpose(vrOriginTransform->GetGlobalTransform(game->entityManager)));

						// Get the bone data (optionally with or without an attached controller)
						vector<xr::XrBoneData> boneData;
						bool activeSkeleton = action->GetSkeletonActionValue(boneData, CVarController.Get());

						if (!activeSkeleton)
						{
							// Can't do anything without bone data. Bail out early, destroying all skeleton 
							// entities on the way out
							UpdateXrActionEntity(action, false);
							continue;
						}

						// Update the state of the "normal" skeleton entity (the RenderModel provided by the XR Runtime)
						ecs::Entity handSkeleton = UpdateXrActionEntity(action, CVarSkeletons.Get() == SkeletonMode::NORMAL);
						if (handSkeleton.Valid())
						{
							auto hand = handSkeleton.Get<ecs::Renderable>();

							ComputeBonePositions(boneData, hand->model->bones);

							auto ctrl = handSkeleton.Get<ecs::Transform>();

							// Extract just the position from the mat4
							ctrl->SetPosition(xrObjectPos * glm::vec4(0, 0, 0, 1));
							ctrl->SetRotate(glm::mat4(glm::mat3(xrObjectPos)));
						}

						// TODO: this checks the state of ~30 entities by name.
						// Optimize this into separate functions for setup, teardown, and position updates. #39
						UpdateSkeletonDebugHand(action, xrObjectPos, boneData, CVarSkeletons.Get() == SkeletonMode::DEBUG);
					}
				}
			}
		}

		if (!humanControlSystem.Frame(dtSinceLastFrame)) return false;
		if (!lightGunSystem.Frame(dtSinceLastFrame)) return false;
		if (!doorSystem.Frame(dtSinceLastFrame)) return false;

		return true;
	}

	// TODO: move this into XrSystem as part of #39
	void GameLogic::ComputeBonePositions(vector<xr::XrBoneData> &boneData, vector<glm::mat4> &output)
	{
		// Resize the output vector to match the number of joints the GLTF will reference
		output.resize(boneData.size());

		for(int i = 0; i < boneData.size(); i++)
		{
			xr::XrBoneData& bone = boneData[i];

			glm::mat4 rot_mat = glm::mat4_cast(bone.rot);
			glm::mat4 trans_mat = glm::translate(bone.pos);
			glm::mat4 pose = trans_mat * rot_mat;
			output[i] = pose * bone.inverseBindPose;
		}
	}

	// TODO: move this into XrSystem as part of #39
	ecs::Entity GameLogic::ValidateAndLoadTrackedObject(sp::xr::TrackedObjectHandle &trackedObjectHandle)
	{
		string entityName = trackedObjectHandle.name;
		ecs::Entity xrObject = game->entityManager.EntityWith<ecs::Name>(entityName);

		if (trackedObjectHandle.connected)
		{
			// Make sure object is valid
			if (!xrObject.Valid())
			{
				xrObject = game->entityManager.NewEntity();
				xrObject.AssignKey<ecs::Name>(entityName);
			}

			if (!xrObject.Has<ecs::Transform>())
			{
				xrObject.Assign<ecs::Transform>();
			}

			if (!xrObject.Has<ecs::Renderable>())
			{
				auto renderable = xrObject.Assign<ecs::Renderable>();
				renderable->model = xrSystem->GetTracking()->GetTrackedObjectModel(trackedObjectHandle);

				// TODO: better handling for failed model loads
				Assert((bool)(renderable->model), "Failed to load skeleton model");

				// Rendering an XR HMD model from the viewpoint of an XRView is a bad idea
				if (trackedObjectHandle.type == xr::HMD)
				{
					renderable->xrExcluded = true;
				}
			}

			// Mark the XR HMD as being able to activate TriggerAreas
			if (trackedObjectHandle.type == xr::HMD && !xrObject.Has<ecs::Triggerable>())
			{
				xrObject.Assign<ecs::Triggerable>();
			}
		}
		else
		{
			if (xrObject.Valid())
			{
				xrObject.Destroy();
			}
		}

		return xrObject;
	}

	// Validate and load the skeleton debug hand entities for a skeleton action. If the action is not "active", this destroys the 
	// debug hand entities.
	void GameLogic::UpdateSkeletonDebugHand(xr::XrActionPtr action, glm::mat4 xrObjectPos, vector<xr::XrBoneData>& boneData, bool active)
	{
		for (int i = 0; i < boneData.size(); i++)
		{
			xr::XrBoneData& bone = boneData[i];
			string entityName = string("xr-skeleton-debug-bone-") + action->GetName() + std::to_string(i);

			ecs::Entity boneEntity = game->entityManager.EntityWith<ecs::Name>(entityName);

			if (active)
			{
				if (!boneEntity.Valid())
				{
					boneEntity = game->entityManager.NewEntity();
					boneEntity.AssignKey<ecs::Name>(entityName);
				}

				if (!boneEntity.Has<ecs::Transform>())
				{
					boneEntity.Assign<ecs::Transform>();
				}

				if (!boneEntity.Has<ecs::InteractController>())
				{
					auto interact = boneEntity.Assign<ecs::InteractController>();
					interact->manager = &game->physics;
				}

				if (!boneEntity.Has<ecs::Renderable>())
				{
					auto model = GAssets.LoadModel("box");
					auto renderable = boneEntity.Assign<ecs::Renderable>(model);

					// TODO: better handling for failed model loads
					Assert((bool)(renderable->model), "Failed to load skeleton model");
				}

				auto ctrl = boneEntity.Get<ecs::Transform>();
				ctrl->SetScale(glm::vec3(0.01f));
				ctrl->SetPosition(xrObjectPos * glm::vec4(bone.pos.x, bone.pos.y, bone.pos.z, 1));
				ctrl->SetRotate(glm::toMat4(bone.rot) * glm::mat4(glm::mat3(xrObjectPos)));
			}
			else
			{
				if (boneEntity.Valid())
				{
					boneEntity.Destroy();
				}
			}
		}
	}

	// Validate and load the entity and model associated with an action. If the action is not "active", this destroys the 
	// entity and model.
	ecs::Entity GameLogic::UpdateXrActionEntity(xr::XrActionPtr action, bool active)
	{
		string entityName = "xr-action-" + action->GetName();
		ecs::Entity xrObject = game->entityManager.EntityWith<ecs::Name>(entityName);

		// Test that the xrObject correctly reflects the "active" state
		if (active)
		{
			// Make sure object is valid
			if (!xrObject.Valid())
			{
				xrObject = game->entityManager.NewEntity();
				xrObject.AssignKey<ecs::Name>(entityName);
			}

			if (!xrObject.Has<ecs::Transform>())
			{
				xrObject.Assign<ecs::Transform>();
			}

			if (!xrObject.Has<ecs::InteractController>())
			{
				auto interact = xrObject.Assign<ecs::InteractController>();
				interact->manager = &game->physics;
			}
			
			// XrAction models might take many frames to load.
			// We constantly re-check the state of this entity while it's active
			// to continue trying to load the model from the underlying XR Runtime,
			// since it's likely being loaded from disk asyncrhonously and will eventually
			// become available.
			if (!xrObject.Has<ecs::Renderable>())
			{
				shared_ptr<Model> inputSourceModel = action->GetInputSourceModel();

				if (inputSourceModel)
				{
					auto renderable = xrObject.Assign<ecs::Renderable>();
					renderable->model = inputSourceModel;
				}
			}
		}
		// Completely destroy inactive input sources so that resources are freed (if possible)
		else
		{
			if (xrObject.Valid())
			{
				xrObject.Destroy();
			}
		}

		return xrObject;
	}

	ecs::Entity GameLogic::GetLaserPointer()
	{
		string entityName = "xr-laser-pointer";
		ecs::Entity xrObject = game->entityManager.EntityWith<ecs::Name>(entityName);

		// Make sure object is valid
		if (!xrObject.Valid())
		{
			xrObject = game->entityManager.NewEntity();
			xrObject.AssignKey<ecs::Name>(entityName);
		}

		if (!xrObject.Has<ecs::Transform>())
		{
			xrObject.Assign<ecs::Transform>();
		}

		if (!xrObject.Has<ecs::Renderable>())
		{
			auto renderable = xrObject.Assign<ecs::Renderable>();
			shared_ptr<BasicModel> model = make_shared<BasicModel>("laser-pointer-beam");
			renderable->model = model;

			// 10 unit long line
			glm::vec3 start = glm::vec3(0, 0, 0);
			glm::vec3 end = glm::vec3(0, 0, -10.0);
			float lineWidth = 0.001f;

			// Doesn't have to persist
			vector<SceneVertex> vertices;

			glm::vec3 lineDir = glm::normalize(end - start);
			glm::vec3 widthVec = lineWidth * glm::vec3(1.0, 0.0, 0.0);

			// move the positions back a bit to account for overlapping lines
			glm::vec3 pos0 = start; //start - lineWidth * lineDir;
			glm::vec3 pos1 = end + lineWidth * lineDir;

			auto addVertex = [&](const glm::vec3 & pos)
			{
				vertices.push_back(
				{
					{pos.x, pos.y, pos.z},
					glm::vec3(0.0, 1.0, 0.0),
					{0, 0}
				});
			};

			// 2 triangles that make up a "fat" line connecting pos0 and pos1
			// with the flat face pointing at the player
			addVertex(pos0 - widthVec);
			addVertex(pos1 + widthVec);
			addVertex(pos0 + widthVec);

			addVertex(pos1 - widthVec);
			addVertex(pos1 + widthVec);
			addVertex(pos0 - widthVec);

			// Create the data for the GPU
			unsigned char baseColor[4] = {255, 0, 0, 255};

			model->basicMaterials["red_laser"] = BasicMaterial(baseColor);
			BasicMaterial& mat = model->basicMaterials["red_laser"];

			GLModel::Primitive prim;

			model->vbos.try_emplace("beam");
			VertexBuffer& vbo = model->vbos["beam"];

			model->ibos.try_emplace("beam");
			Buffer& ibo = model->ibos["beam"];

			const vector<uint16_t> indexData = {0, 1, 2, 3, 4, 5, 2, 1, 0, 5, 4, 3};
			
			// Model class will delete this on destruction
			Model::Primitive* sourcePrim = new Model::Primitive;

			prim.parent = sourcePrim;
			prim.baseColorTex = &mat.baseColorTex;
			prim.metallicRoughnessTex = &mat.metallicRoughnessTex;
			prim.heightTex = &mat.heightTex;

			vbo.SetElementsVAO(vertices.size(), vertices.data(), GL_DYNAMIC_DRAW);
			prim.vertexBufferHandle = vbo.VAO();

			ibo.Create().Data(indexData.size() * sizeof(uint16_t), indexData.data());
			prim.indexBufferHandle = ibo.handle;

			sourcePrim->drawMode = GL_TRIANGLES;
			sourcePrim->indexBuffer.byteOffset = 0;
			sourcePrim->indexBuffer.components = indexData.size();
			sourcePrim->indexBuffer.componentType = GL_UNSIGNED_SHORT;

			renderable->model->glModel = make_shared<GLModel>(renderable->model.get());
			renderable->model->glModel->AddPrimitive(prim);
		}

		return xrObject;
	}


	void GameLogic::LoadScene(string name)
	{
		game->graphics.RenderLoading();
		game->physics.StopSimulation();
		game->entityManager.DestroyAll();

		if (scene != nullptr)
		{
			for (auto &line : scene->unloadExecList)
			{
				GetConsoleManager().ParseAndExecute(line);
			}
		}

		scene.reset();
		scene = GAssets.LoadScene(name, &game->entityManager, game->physics);
		if (!scene)
		{
			game->physics.StartSimulation();
			return;
		}

		ecs::Entity player = GetPlayer();
		humanControlSystem.AssignController(player, game->physics);
		player.Assign<ecs::VoxelInfo>();

		// Mark the player as being able to activate trigger areas
		player.Assign<ecs::Triggerable>();

		vector<ecs::Entity> viewEntities;
		viewEntities.push_back(player);

		// On scene load, check if the status of xrSystem matches the status of CVarConnectXR
		if (CVarConnectXR.Get())
		{
			// No xrSystem loaded but CVarConnectXR indicates we should try to load one.
			if (!xrSystem)
			{
				// TODO: refactor this so that xrSystemFactory.GetBestXrSystem() returns a TypeTrait
				xr::XrSystemFactory xrSystemFactory;
				xrSystem = xrSystemFactory.GetBestXrSystem();

				if (xrSystem)
				{
					try
					{
						xrSystem->Init();
					}
					catch (std::exception e)
					{
						Errorf("XR Runtime threw error on initialization! Error: %s", e.what());
						xrSystem.reset();
					}
				}
				else
				{
					Logf("Failed to load an XR runtime");
				}
			}

			// The previous step might have failed to load an XR system, test it is loaded
			if (xrSystem)
			{
				// Create a VR origin if one does not already exist
				ecs::Entity vrOrigin = game->entityManager.EntityWith<ecs::Name>("vr-origin");
				if (!vrOrigin.Valid())
				{
					vrOrigin = game->entityManager.NewEntity();
					// Use AssignKey so we can find this entity by name later
					vrOrigin.AssignKey<ecs::Name>("vr-origin");
				}

				// Add a transform to the VR origin if one does not already exist
				if (!vrOrigin.Has<ecs::Transform>())
				{
					auto transform = vrOrigin.Assign<ecs::Transform>();
					if (player.Valid() && player.Has<ecs::Transform>())
					{
						auto playerTransform = player.Get<ecs::Transform>();
						transform->SetPosition(playerTransform->GetGlobalPosition(game->entityManager) - glm::vec3(0, ecs::PLAYER_CAPSULE_HEIGHT, 0));
						transform->SetRotate(playerTransform->GetRotate());
					}
				}

				// Create swapchains for all the views this runtime exposes. Only create the minimum number of views, since
				// it's unlikely we can render more than the bare minimum. Ex: we don't support 3rd eye rendering for mixed
				// reality capture
				// TODO: add a CVar to allow 3rd eye rendering
				for (unsigned int i = 0; i < xrSystem->GetCompositor()->GetNumViews(true /* minimum */); i++)
				{
					ecs::Entity viewEntity = game->entityManager.NewEntity();
					auto ecsView = viewEntity.Assign<ecs::View>();
					xrSystem->GetCompositor()->PopulateView(i, ecsView);

					// Mark this as an XR View
					auto ecsXrView = viewEntity.Assign<ecs::XRView>();
					ecsXrView->viewId = i;

					viewEntities.push_back(viewEntity);
				}

				// TODO: test this re-initializes correctly
				InitXrActions();
			}
		}
		// CVar says XR should be disabled. Ensure xrSystem state matches.
		else if (xrSystem)
		{
			xrSystem->Deinit();
			xrSystem.reset();
		}

		game->graphics.SetPlayerView(viewEntities);

		for (auto &line : scene->autoExecList)
		{
			GetConsoleManager().ParseAndExecute(line);
		}

		// Create flashlight entity
		flashlight = game->entityManager.NewEntity();
		auto transform = flashlight.Assign<ecs::Transform>(glm::vec3(0, -0.3, 0));
		transform->SetParent(player);
		auto light = flashlight.Assign<ecs::Light>();
		light->tint = glm::vec3(1.0);
		light->spotAngle = glm::radians(CVarFlashlightAngle.Get(true));
		light->intensity = CVarFlashlight.Get(true);
		light->on = CVarFlashlightOn.Get(true);
		auto view = flashlight.Assign<ecs::View>();
		view->fov = light->spotAngle * 2.0f;
		view->extents = glm::vec2(CVarFlashlightResolution.Get(true));
		view->clip = glm::vec2(0.1, 64);

		// Make sure all objects are in the correct physx state before restarting simulation
		game->physics.LogicFrame(game->entityManager);
		game->physics.StartSimulation();
	}

	void GameLogic::ReloadScene(string arg)
	{
		if (scene)
		{
			auto player = GetPlayer();
			if (arg == "reset")
			{
				LoadScene(scene->name);
			}
			else if (player && player.Has<ecs::Transform>())
			{
				// Store the player position and set it back on the new player entity
				auto transform = player.Get<ecs::Transform>();
				auto position = transform->GetPosition();
				auto rotation = transform->GetRotate();

				LoadScene(scene->name);

				if (scene)
				{
					player = GetPlayer();
					if (player && player.Has<ecs::HumanController>())
					{
						humanControlSystem.Teleport(player, position, rotation);
					}
				}
			}
		}
	}

	string entityName(ecs::Entity ent)
	{
		string name = ent.ToString();

		if (ent.Has<ecs::Name>())
		{
			name += " (" + *ent.Get<ecs::Name>() + ")";
		}
		return name;
	}

	void GameLogic::PrintDebug()
	{
		Logf("Currently loaded scene: %s", scene ? scene->name : "none");
		if (!scene) return;
		auto player = GetPlayer();
		if (player && player.Has<ecs::Transform>() && player.Has<ecs::HumanController>())
		{
			auto transform = player.Get<ecs::Transform>();
			auto controller = player.Get<ecs::HumanController>();
			auto position = transform->GetPosition();
			auto pxFeet = controller->pxController->getFootPosition();
			Logf("Player position: [%f, %f, %f], feet: %f", position.x, position.y, position.z, pxFeet.y);
			Logf("Player velocity: [%f, %f, %f]", controller->velocity.x, controller->velocity.y, controller->velocity.z);
			Logf("Player on ground: %s", controller->onGround ? "true" : "false");
		}
		else
		{
			Logf("Scene has no valid player");
		}

		for (auto ent : game->entityManager.EntitiesWith<ecs::LightSensor>())
		{
			auto sensor = ent.Get<ecs::LightSensor>();
			auto i = sensor->illuminance;
			string name = entityName(ent);

			Logf("Light sensor %s: %f %f %f", name, i.r, i.g, i.b);
		}

		for (auto ent : game->entityManager.EntitiesWith<ecs::SignalReceiver>())
		{
			auto receiver = ent.Get<ecs::SignalReceiver>();
			string name = entityName(ent);

			Logf("Signal receiver %s: %.2f", name, receiver->GetSignal());
		}
	}

	shared_ptr<xr::XrSystem> GameLogic::GetXrSystem()
	{
		return xrSystem;
	}

	ecs::Entity GameLogic::GetPlayer()
	{
		return game->entityManager.EntityWith<ecs::Name>("player");
	}

	void GameLogic::OpenBarrier(string name)
	{
		auto ent = game->entityManager.EntityWith<ecs::Name>(name);
		if (!ent.Valid())
		{
			return Logf("%s not found", name);
		}

		if (!ent.Has<ecs::Barrier>())
		{
			return Logf("%s is not a barrier", name);
		}

		ecs::Barrier::Open(ent, game->physics);
	}

	void GameLogic::CloseBarrier(string name)
	{
		auto ent = game->entityManager.EntityWith<ecs::Name>(name);
		if (!ent.Valid())
		{
			return Logf("%s not found", name);
		}

		if (!ent.Has<ecs::Barrier>())
		{
			return Logf("%s is not a barrier", name);
		}

		ecs::Barrier::Close(ent, game->physics);
	}

	void GameLogic::OpenDoor(string name)
	{
		auto ent = game->entityManager.EntityWith<ecs::Name>(name);
		if (!ent.Valid())
		{
			return Logf("%s not found", name);
		}

		if (!ent.Has<ecs::SlideDoor>())
		{
			return Logf("%s is not a door", name);
		}

		if (ent.Has<ecs::SignalReceiver>())
		{
			ent.Get<ecs::SignalReceiver>()->SetOffset(1.0f);
		}
		else
		{
			ent.Get<ecs::SlideDoor>()->Open(game->entityManager);
		}
	}

	void GameLogic::CloseDoor(string name)
	{
		auto ent = game->entityManager.EntityWith<ecs::Name>(name);
		if (!ent.Valid())
		{
			return Logf("%s not found", name);
		}

		if (!ent.Has<ecs::SlideDoor>())
		{
			return Logf("%s is not a door", name);
		}

		if (ent.Has<ecs::SignalReceiver>())
		{
			ent.Get<ecs::SignalReceiver>()->SetOffset(-1.0f);
		}
		else
		{
			ent.Get<ecs::SlideDoor>()->Close(game->entityManager);
		}
	}
}<|MERGE_RESOLUTION|>--- conflicted
+++ resolved
@@ -124,15 +124,11 @@
 
 	void GameLogic::Init(Script *startupScript)
 	{
-<<<<<<< HEAD
         std::cout << "Starting load" << std::endl;
 		shared_ptr<Asset> asset = GAssets.Load("D:\\Steam\\steamapps\\common\\Half-Life Alyx\\game\\hlvr\\maps\\a2_headcrabs_tunnel.vpk");
 		ValvePak pak = ValvePak("a2_headcrab_tunnel", asset);
 
-		if (game->options["map"].count())
-=======
 		if (game->options.count("map"))
->>>>>>> a97a55a5
 		{
 			LoadScene(game->options["map"].as<string>());
 		}
