--- conflicted
+++ resolved
@@ -268,8 +268,6 @@
         }
     }
 
-<<<<<<< HEAD
-=======
     void GameLogic::UnloadScene() {
         game->graphics.RenderLoading();
         game->physics.StopSimulation();
@@ -285,7 +283,6 @@
         game->physics.StartSimulation();
     }
 
->>>>>>> ad3e7071
     void GameLogic::PrintDebug() {
         Logf("Currently loaded scene: %s", scene ? scene->name : "none");
         if (!scene) return;
