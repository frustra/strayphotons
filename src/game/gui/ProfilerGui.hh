#pragma once

#include "core/PerfTimer.hh"

#include <game/gui/GuiManager.hh>
#include <imgui/imgui.h>
#include <sstream>

namespace sp {
<<<<<<< HEAD
=======
	using namespace std::chrono;

>>>>>>> 2cfedc57
	class ProfilerGui : public GuiRenderable {
	public:
		static const uint64 numFrameTimes = 32, sampleFrameTimeEvery = 10;

		ProfilerGui(PerfTimer *timer) : timer(timer), cpuFrameTimes(), gpuFrameTimes() {}
		virtual ~ProfilerGui() {}

		void Add() {
			if (timer->lastCompleteFrame.results.empty())
				return;
			if (CVarProfileCPU.Get() != 1 && CVarProfileGPU.Get() != 1)
				return;

			ImGuiWindowFlags flags = ImGuiWindowFlags_AlwaysAutoResize;
			frameCount++;

			if (CVarProfileCPU.Get() == 1) {
				ImGui::Begin("CpuProfiler", nullptr, flags);

				if (frameCount % sampleFrameTimeEvery == 1) {
					auto root = timer->lastCompleteFrame.results[0];

					memmove(cpuFrameTimes, cpuFrameTimes + 1, (numFrameTimes - 1) * sizeof(*cpuFrameTimes));
					cpuFrameTimes[numFrameTimes - 1] =
						(float)std::chrono::duration_cast<std::chrono::milliseconds>(root.cpuElapsed).count();
				}

				ImGui::PlotLines("##frameTimes", cpuFrameTimes, numFrameTimes);
				AddResults(timer->lastCompleteFrame.results, false);

				ImGui::End();
			}

			if (CVarProfileGPU.Get() == 1) {
				ImGui::Begin("GpuProfiler", nullptr, flags);

				if (frameCount % sampleFrameTimeEvery == 1) {
					auto root = timer->lastCompleteFrame.results[0];
					double elapsed = (double)root.gpuElapsed / 1000000.0;

					memmove(gpuFrameTimes, gpuFrameTimes + 1, (numFrameTimes - 1) * sizeof(*gpuFrameTimes));
					gpuFrameTimes[numFrameTimes - 1] = (float)elapsed;
				}

				ImGui::PlotLines("##frameTimes", gpuFrameTimes, numFrameTimes);
				AddResults(timer->lastCompleteFrame.results, true);

				ImGui::End();
			}
		}

	private:
		size_t AddResults(const vector<TimeResult> &results, bool gpuTime, size_t offset = 0, int depth = 1) {
			while (offset < results.size()) {
				auto result = results[offset++];

				if (result.depth < depth)
					return offset - 1;

				if (result.depth > depth)
					continue;

				ImGui::PushID(offset);

				int depth = result.depth;
<<<<<<< HEAD
				double elapsed = gpuTime
									 ? (double)result.gpuElapsed / 1000000.0
									 : std::chrono::duration_cast<std::chrono::milliseconds>(result.cpuElapsed).count();
=======
				double elapsed = gpuTime ? (double)result.gpuElapsed / 1000000.0
										 : duration_cast<milliseconds>(result.cpuElapsed).count();
>>>>>>> 2cfedc57

				if (ImGui::TreeNodeEx("node",
						ImGuiTreeNodeFlags_DefaultOpen,
						"%s %.2fms",
						result.name.c_str(),
						elapsed)) {
					offset = AddResults(results, gpuTime, offset, depth + 1);
					ImGui::TreePop();
				}

				ImGui::PopID();
			}
			return offset;
		}

		PerfTimer *timer;
		float cpuFrameTimes[numFrameTimes];
		float gpuFrameTimes[numFrameTimes];
		uint64 frameCount = 0;
	};
} // namespace sp<|MERGE_RESOLUTION|>--- conflicted
+++ resolved
@@ -7,11 +7,6 @@
 #include <sstream>
 
 namespace sp {
-<<<<<<< HEAD
-=======
-	using namespace std::chrono;
-
->>>>>>> 2cfedc57
 	class ProfilerGui : public GuiRenderable {
 	public:
 		static const uint64 numFrameTimes = 32, sampleFrameTimeEvery = 10;
@@ -77,14 +72,9 @@
 				ImGui::PushID(offset);
 
 				int depth = result.depth;
-<<<<<<< HEAD
 				double elapsed = gpuTime
 									 ? (double)result.gpuElapsed / 1000000.0
 									 : std::chrono::duration_cast<std::chrono::milliseconds>(result.cpuElapsed).count();
-=======
-				double elapsed = gpuTime ? (double)result.gpuElapsed / 1000000.0
-										 : duration_cast<milliseconds>(result.cpuElapsed).count();
->>>>>>> 2cfedc57
 
 				if (ImGui::TreeNodeEx("node",
 						ImGuiTreeNodeFlags_DefaultOpen,
