#pragma once

<<<<<<< HEAD
#include "ActionValue.hh"

#include <Common.hh>
=======
#include <Common.hh>
#include <array>
>>>>>>> 2cfedc57
#include <core/CFunc.hh>
#include <functional>
#include <game/gui/GuiManager.hh>
#include <glm/glm.hpp>
<<<<<<< HEAD
#include <list>
#include <mutex>
#include <robin_hood.h>
#include <set>
#include <shared_mutex>

namespace sp {
	/**
	 * Custom action types
	 */

	typedef robin_hood::unordered_flat_set<int> KeyEvents;
	typedef std::list<unsigned int> CharEvents;

	// Stores a simultanious mouse button press and position.
	struct ClickEvent {
		int button;
		glm::vec2 pos;
		bool down;

		ClickEvent(int button, glm::vec2 pos, bool down) : button(button), pos(pos), down(down) {}

		bool operator==(const ClickEvent &other) const {
			return button == other.button && pos == other.pos && down == other.down;
		}
	};
	typedef std::list<ClickEvent> ClickEvents;

	/**
	 * Generic Action paths
	 */
=======
#include <robin_hood.h>

namespace sp {
>>>>>>> 2cfedc57
	static const std::string INPUT_ACTION_BASE = "/actions/main/in";
	static const std::string INPUT_ACTION_PRIMARY_TRIGGER = INPUT_ACTION_BASE + "/primary_trigger";
	static const std::string INPUT_ACTION_SECONDARY_TRIGGER = INPUT_ACTION_BASE + "/secondary_trigger";

	static const std::string INPUT_ACTION_PLAYER_BASE = "/actions/main/in/player";
	static const std::string INPUT_ACTION_TELEPORT = INPUT_ACTION_PLAYER_BASE + "/teleport"; // bool
	static const std::string INPUT_ACTION_GRAB = INPUT_ACTION_PLAYER_BASE + "/grab";		 // bool

	/**
	 * Glfw Action paths
	 */
	static const std::string INPUT_ACTION_KEYBOARD_BASE = "/actions/main/in/keyboard";
	static const std::string INPUT_ACTION_KEYBOARD_CHARS = INPUT_ACTION_KEYBOARD_BASE + "/chars"; // CharEvents
	static const std::string INPUT_ACTION_KEYBOARD_KEYS = INPUT_ACTION_KEYBOARD_BASE + "/keys";	  // KeyEvents

	static const std::string INPUT_ACTION_MOUSE_BASE = "/actions/main/in/mouse";
	static const std::string INPUT_ACTION_MOUSE_CLICK = INPUT_ACTION_MOUSE_BASE + "/click";				// ClickEvents
	static const std::string INPUT_ACTION_MOUSE_BUTTON_LEFT = INPUT_ACTION_MOUSE_BASE + "/button_left"; // bool
	static const std::string INPUT_ACTION_MOUSE_BUTTON_MIDDLE = INPUT_ACTION_MOUSE_BASE + "/button_middle"; // bool
	static const std::string INPUT_ACTION_MOUSE_BUTTON_RIGHT = INPUT_ACTION_MOUSE_BASE + "/button_right";	// bool
	static const std::string INPUT_ACTION_MOUSE_CURSOR = INPUT_ACTION_MOUSE_BASE + "/cursor";				// glm::vec2
	static const std::string INPUT_ACTION_MOUSE_SCROLL = INPUT_ACTION_MOUSE_BASE + "/scroll";				// glm::vec2

	class ActionSource;

	/**
	 * Class to manage input actions.  Call this->BindCallbacks() to set it up.
	 */
	class InputManager {
<<<<<<< HEAD
		friend ActionSource;

=======
>>>>>>> 2cfedc57
	public:
		InputManager();
		~InputManager();

		/**
<<<<<<< HEAD
		 * Returns true if the action exists, otherwise false.
		 * The action state will be returned through `value`.
		 */
		template<class T>
		bool GetActionValue(std::string actionPath, T **value);
=======
		 * Returns true if the action exists and the state is true, otherwise false.
		 * This is an alias helper for the below GetActionStateValue() function.
		 */
		inline bool IsDown(std::string actionPath) const {
			bool value = false;
			if (GetActionStateValue(actionPath, value))
				return value;
			return false;
		}

		/**
		 * Returns true if the action exists and the state changed from false to true this frame, otherwise false.
		 * This is an alias helper for the below GetActionStateDelta() function.
		 */
		inline bool IsPressed(std::string actionPath) const {
			bool value = false;
			bool changed = false;
			if (GetActionStateDelta(actionPath, value, changed))
				return value && changed;
			return false;
		}

		/**
		 * Returns true if the action exists, otherwise false.
		 * The action state will be returned through `value`.
		 */
		virtual bool GetActionStateValue(std::string actionPath, bool &value) const {
			return false;
		}
		virtual bool GetActionStateValue(std::string actionPath, float &value) const {
			return false;
		}
		virtual bool GetActionStateValue(std::string actionPath, glm::vec2 &value) const {
			return false;
		}
>>>>>>> 2cfedc57

		/**
		 * Returns true if the action exists, otherwise false.
		 * The change in action state since the last frame will be returned through `delta`.
		 */
<<<<<<< HEAD
		template<class T>
		bool GetActionDelta(std::string actionPath, T **value, T **delta);
=======
		virtual bool GetActionStateDelta(std::string actionPath, bool &value, bool &delta) const {
			return false;
		}
		virtual bool GetActionStateDelta(std::string actionPath, float &value, float &delta) const {
			return false;
		}
		virtual bool GetActionStateDelta(std::string actionPath, glm::vec2 &value, glm::vec2 &delta) const {
			return false;
		}

		/**
		 * Snapshots the current action states. These will be the
		 * values that are retrieved until the next frame.
		 */
		virtual void BeginFrame() {}
>>>>>>> 2cfedc57

		/**
		 * Returns true if the action exists and the state is true, otherwise false.
		 * This is an alias helper for the below GetActionStateValue() function.
		 */
<<<<<<< HEAD
		bool IsDown(std::string actionPath);
=======
		virtual glm::vec2 ImmediateCursor() const {
			return glm::vec2(-1.0f, -1.0f);
		}
>>>>>>> 2cfedc57

		/**
		 * Returns true if the action exists and the state changed from false to true this frame, otherwise false.
		 * This is an alias helper for the below GetActionStateDelta() function.
		 */
<<<<<<< HEAD
		bool IsPressed(std::string actionPath);
=======
		virtual void DisableCursor(){};
>>>>>>> 2cfedc57

		/**
		 * Snapshots the current action states. These will be the
		 * values that are retrieved until the next frame.
		 */
<<<<<<< HEAD
		void BeginFrame();
=======
		virtual void EnableCursor(){};
>>>>>>> 2cfedc57

		/**
		 * Returns true if input is currently consumed by a foreground system of higher input priority.
		 */
		bool FocusLocked(FocusLevel priority = FOCUS_GAME) const;

		/**
		 * Enables or disables the focus lock at a given priority.
		 * Returns false if the lock is already held.
		 */
		bool LockFocus(bool locked, FocusLevel priority = FOCUS_GAME);

<<<<<<< HEAD
=======
		typedef std::function<void(uint32)> CharEventCallback;

		/**
		 * Register a function to be called when an input character is received.
		 */
		void AddCharInputCallback(CharEventCallback cb) {
			charEventCallbacks.push_back(cb);
		}

>>>>>>> 2cfedc57
		/**
		 * Bind an action to a console command
		 * Runs `command` when the state of a bool action changes.
		 */
<<<<<<< HEAD
		void BindCommand(string action, string command);
=======
		void BindCommand(string action, string command) {
			commandBindings[action] = command;
		}
>>>>>>> 2cfedc57

		/**
		 * Unbind an action from a console command.
		 */
<<<<<<< HEAD
		void UnbindCommand(string action);

	protected:
		void AddActionSource(ActionSource *source);
		void RemoveActionSource(ActionSource *source);

		template<class T>
		void SetAction(std::string actionPath, const T *value);
=======
		void UnbindCommand(string action) {
			commandBindings.erase(action);
		}

		/**
		 * Bind an action to another action.
		 * `alias` will follow the state of `action`.
		 */
		void BindAction(string action, string alias) {
			actionBindings[alias] = action;
		}

		/**
		 * Unbind an action from another action.
		 */
		void UnbindAction(string alias) {
			actionBindings.erase(alias);
		}
>>>>>>> 2cfedc57

	private:
		// CFunc
		void BindKey(string args);

		vector<FocusLevel> focusLocked;

		CFuncCollection funcs;

		std::mutex commandsLock;
		robin_hood::unordered_flat_map<string, string> commandBindings;

		std::mutex sourcesLock;
		std::set<ActionSource *> sources;

		// The action states for the current, and previous frames.
		std::shared_mutex actionStatesLock;
		robin_hood::unordered_flat_map<string, std::shared_ptr<ActionValueBase>> actionStatesCurrent,
			actionStatesPrevious;
	};
<<<<<<< HEAD

	template<class T>
	inline bool InputManager::GetActionValue(std::string actionPath, T **value) {
		if (value == nullptr)
			return false;

		std::shared_lock lock(actionStatesLock);

		auto it = actionStatesCurrent.find(actionPath);
		if (it != actionStatesCurrent.end()) {
			*value = it->second->Get<T>();
			return *value != nullptr;
		}
		*value = nullptr;
		return false;
	}

	template<class T>
	inline bool InputManager::GetActionDelta(std::string actionPath, T **value, T **previous) {
		if (value == nullptr || previous == nullptr)
			return false;
		std::shared_lock lock(actionStatesLock);

		auto it = actionStatesCurrent.find(actionPath);
		if (it != actionStatesCurrent.end()) {
			*value = it->second->Get<T>();
		} else {
			*value = nullptr;
		}
		auto it2 = actionStatesPrevious.find(actionPath);
		if (it2 != actionStatesPrevious.end()) {
			*previous = it2->second->Get<T>();
		} else {
			*previous = nullptr;
		}

		return *value != nullptr;
	}

	template<class T>
	inline void InputManager::SetAction(std::string actionPath, const T *value) {
		std::lock_guard lock(actionStatesLock);
		if (value != nullptr) {
			auto ptrValue = std::shared_ptr<ActionValueBase>(new ActionValue<const T>(*value));
			auto it = actionStatesCurrent.find(actionPath);
			if (it != actionStatesCurrent.end()) {
				it->second = std::move(ptrValue);
			} else {
				actionStatesCurrent[actionPath] = std::move(ptrValue);
			}
		} else {
			actionStatesCurrent.erase(actionPath);
		}
	}
=======
>>>>>>> 2cfedc57
} // namespace sp<|MERGE_RESOLUTION|>--- conflicted
+++ resolved
@@ -1,18 +1,12 @@
 #pragma once
 
-<<<<<<< HEAD
 #include "ActionValue.hh"
 
 #include <Common.hh>
-=======
-#include <Common.hh>
-#include <array>
->>>>>>> 2cfedc57
 #include <core/CFunc.hh>
 #include <functional>
 #include <game/gui/GuiManager.hh>
 #include <glm/glm.hpp>
-<<<<<<< HEAD
 #include <list>
 #include <mutex>
 #include <robin_hood.h>
@@ -44,33 +38,28 @@
 	/**
 	 * Generic Action paths
 	 */
-=======
-#include <robin_hood.h>
-
-namespace sp {
->>>>>>> 2cfedc57
 	static const std::string INPUT_ACTION_BASE = "/actions/main/in";
 	static const std::string INPUT_ACTION_PRIMARY_TRIGGER = INPUT_ACTION_BASE + "/primary_trigger";
 	static const std::string INPUT_ACTION_SECONDARY_TRIGGER = INPUT_ACTION_BASE + "/secondary_trigger";
 
 	static const std::string INPUT_ACTION_PLAYER_BASE = "/actions/main/in/player";
 	static const std::string INPUT_ACTION_TELEPORT = INPUT_ACTION_PLAYER_BASE + "/teleport"; // bool
-	static const std::string INPUT_ACTION_GRAB = INPUT_ACTION_PLAYER_BASE + "/grab";		 // bool
+	static const std::string INPUT_ACTION_GRAB = INPUT_ACTION_PLAYER_BASE + "/grab";         // bool
 
 	/**
 	 * Glfw Action paths
 	 */
 	static const std::string INPUT_ACTION_KEYBOARD_BASE = "/actions/main/in/keyboard";
 	static const std::string INPUT_ACTION_KEYBOARD_CHARS = INPUT_ACTION_KEYBOARD_BASE + "/chars"; // CharEvents
-	static const std::string INPUT_ACTION_KEYBOARD_KEYS = INPUT_ACTION_KEYBOARD_BASE + "/keys";	  // KeyEvents
+	static const std::string INPUT_ACTION_KEYBOARD_KEYS = INPUT_ACTION_KEYBOARD_BASE + "/keys";   // KeyEvents
 
 	static const std::string INPUT_ACTION_MOUSE_BASE = "/actions/main/in/mouse";
-	static const std::string INPUT_ACTION_MOUSE_CLICK = INPUT_ACTION_MOUSE_BASE + "/click";				// ClickEvents
+	static const std::string INPUT_ACTION_MOUSE_CLICK = INPUT_ACTION_MOUSE_BASE + "/click";             // ClickEvents
 	static const std::string INPUT_ACTION_MOUSE_BUTTON_LEFT = INPUT_ACTION_MOUSE_BASE + "/button_left"; // bool
 	static const std::string INPUT_ACTION_MOUSE_BUTTON_MIDDLE = INPUT_ACTION_MOUSE_BASE + "/button_middle"; // bool
-	static const std::string INPUT_ACTION_MOUSE_BUTTON_RIGHT = INPUT_ACTION_MOUSE_BASE + "/button_right";	// bool
-	static const std::string INPUT_ACTION_MOUSE_CURSOR = INPUT_ACTION_MOUSE_BASE + "/cursor";				// glm::vec2
-	static const std::string INPUT_ACTION_MOUSE_SCROLL = INPUT_ACTION_MOUSE_BASE + "/scroll";				// glm::vec2
+	static const std::string INPUT_ACTION_MOUSE_BUTTON_RIGHT = INPUT_ACTION_MOUSE_BASE + "/button_right";   // bool
+	static const std::string INPUT_ACTION_MOUSE_CURSOR = INPUT_ACTION_MOUSE_BASE + "/cursor";               // glm::vec2
+	static const std::string INPUT_ACTION_MOUSE_SCROLL = INPUT_ACTION_MOUSE_BASE + "/scroll";               // glm::vec2
 
 	class ActionSource;
 
@@ -78,116 +67,43 @@
 	 * Class to manage input actions.  Call this->BindCallbacks() to set it up.
 	 */
 	class InputManager {
-<<<<<<< HEAD
 		friend ActionSource;
 
-=======
->>>>>>> 2cfedc57
 	public:
 		InputManager();
 		~InputManager();
 
 		/**
-<<<<<<< HEAD
 		 * Returns true if the action exists, otherwise false.
 		 * The action state will be returned through `value`.
 		 */
 		template<class T>
 		bool GetActionValue(std::string actionPath, T **value);
-=======
+
+		/**
+		 * Returns true if the action exists, otherwise false.
+		 * The change in action state since the last frame will be returned through `delta`.
+		 */
+		template<class T>
+		bool GetActionDelta(std::string actionPath, T **value, T **delta);
+
+		/**
 		 * Returns true if the action exists and the state is true, otherwise false.
 		 * This is an alias helper for the below GetActionStateValue() function.
 		 */
-		inline bool IsDown(std::string actionPath) const {
-			bool value = false;
-			if (GetActionStateValue(actionPath, value))
-				return value;
-			return false;
-		}
+		bool IsDown(std::string actionPath);
 
 		/**
 		 * Returns true if the action exists and the state changed from false to true this frame, otherwise false.
 		 * This is an alias helper for the below GetActionStateDelta() function.
 		 */
-		inline bool IsPressed(std::string actionPath) const {
-			bool value = false;
-			bool changed = false;
-			if (GetActionStateDelta(actionPath, value, changed))
-				return value && changed;
-			return false;
-		}
-
-		/**
-		 * Returns true if the action exists, otherwise false.
-		 * The action state will be returned through `value`.
-		 */
-		virtual bool GetActionStateValue(std::string actionPath, bool &value) const {
-			return false;
-		}
-		virtual bool GetActionStateValue(std::string actionPath, float &value) const {
-			return false;
-		}
-		virtual bool GetActionStateValue(std::string actionPath, glm::vec2 &value) const {
-			return false;
-		}
->>>>>>> 2cfedc57
-
-		/**
-		 * Returns true if the action exists, otherwise false.
-		 * The change in action state since the last frame will be returned through `delta`.
-		 */
-<<<<<<< HEAD
-		template<class T>
-		bool GetActionDelta(std::string actionPath, T **value, T **delta);
-=======
-		virtual bool GetActionStateDelta(std::string actionPath, bool &value, bool &delta) const {
-			return false;
-		}
-		virtual bool GetActionStateDelta(std::string actionPath, float &value, float &delta) const {
-			return false;
-		}
-		virtual bool GetActionStateDelta(std::string actionPath, glm::vec2 &value, glm::vec2 &delta) const {
-			return false;
-		}
+		bool IsPressed(std::string actionPath);
 
 		/**
 		 * Snapshots the current action states. These will be the
 		 * values that are retrieved until the next frame.
 		 */
-		virtual void BeginFrame() {}
->>>>>>> 2cfedc57
-
-		/**
-		 * Returns true if the action exists and the state is true, otherwise false.
-		 * This is an alias helper for the below GetActionStateValue() function.
-		 */
-<<<<<<< HEAD
-		bool IsDown(std::string actionPath);
-=======
-		virtual glm::vec2 ImmediateCursor() const {
-			return glm::vec2(-1.0f, -1.0f);
-		}
->>>>>>> 2cfedc57
-
-		/**
-		 * Returns true if the action exists and the state changed from false to true this frame, otherwise false.
-		 * This is an alias helper for the below GetActionStateDelta() function.
-		 */
-<<<<<<< HEAD
-		bool IsPressed(std::string actionPath);
-=======
-		virtual void DisableCursor(){};
->>>>>>> 2cfedc57
-
-		/**
-		 * Snapshots the current action states. These will be the
-		 * values that are retrieved until the next frame.
-		 */
-<<<<<<< HEAD
 		void BeginFrame();
-=======
-		virtual void EnableCursor(){};
->>>>>>> 2cfedc57
 
 		/**
 		 * Returns true if input is currently consumed by a foreground system of higher input priority.
@@ -200,34 +116,15 @@
 		 */
 		bool LockFocus(bool locked, FocusLevel priority = FOCUS_GAME);
 
-<<<<<<< HEAD
-=======
-		typedef std::function<void(uint32)> CharEventCallback;
-
-		/**
-		 * Register a function to be called when an input character is received.
-		 */
-		void AddCharInputCallback(CharEventCallback cb) {
-			charEventCallbacks.push_back(cb);
-		}
-
->>>>>>> 2cfedc57
 		/**
 		 * Bind an action to a console command
 		 * Runs `command` when the state of a bool action changes.
 		 */
-<<<<<<< HEAD
 		void BindCommand(string action, string command);
-=======
-		void BindCommand(string action, string command) {
-			commandBindings[action] = command;
-		}
->>>>>>> 2cfedc57
 
 		/**
 		 * Unbind an action from a console command.
 		 */
-<<<<<<< HEAD
 		void UnbindCommand(string action);
 
 	protected:
@@ -236,26 +133,6 @@
 
 		template<class T>
 		void SetAction(std::string actionPath, const T *value);
-=======
-		void UnbindCommand(string action) {
-			commandBindings.erase(action);
-		}
-
-		/**
-		 * Bind an action to another action.
-		 * `alias` will follow the state of `action`.
-		 */
-		void BindAction(string action, string alias) {
-			actionBindings[alias] = action;
-		}
-
-		/**
-		 * Unbind an action from another action.
-		 */
-		void UnbindAction(string alias) {
-			actionBindings.erase(alias);
-		}
->>>>>>> 2cfedc57
 
 	private:
 		// CFunc
@@ -276,7 +153,6 @@
 		robin_hood::unordered_flat_map<string, std::shared_ptr<ActionValueBase>> actionStatesCurrent,
 			actionStatesPrevious;
 	};
-<<<<<<< HEAD
 
 	template<class T>
 	inline bool InputManager::GetActionValue(std::string actionPath, T **value) {
@@ -331,6 +207,4 @@
 			actionStatesCurrent.erase(actionPath);
 		}
 	}
-=======
->>>>>>> 2cfedc57
 } // namespace sp