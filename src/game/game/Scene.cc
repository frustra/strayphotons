#include "game/Scene.hh"

#include "core/Common.hh"
#include "core/Tracing.hh"
#include "ecs/EntityReferenceManager.hh"
#include "game/SceneImpl.hh"
#include "game/SceneManager.hh"

namespace sp {
    std::shared_ptr<Scene> Scene::New(ecs::Lock<ecs::AddRemove> stagingLock,
        const std::string &name,
        SceneType type,
        ScenePriority priority,
        std::shared_ptr<const Asset> asset) {
        Assert(IsStaging(stagingLock), "Scene::New must be called with a Staging lock");

        auto sceneId = stagingLock.NewEntity();
        ecs::Name sceneName("scene", name);
        sceneId.Set<ecs::Name>(stagingLock, sceneName);
        sceneId.Set<ecs::SceneProperties>(stagingLock);
        return std::make_shared<Scene>(Scene{SceneMetadata{name, type, priority, sceneId}, asset});
    }

    ecs::Entity Scene::NewSystemEntity(ecs::Lock<ecs::AddRemove> stagingLock,
        const std::shared_ptr<Scene> &scene,
        ecs::Name entityName) {
        Assertf(ecs::IsStaging(stagingLock), "Scene::NewSystemEntity must be called with a staging lock");
        Assertf(scene, "Scene::NewSystemEntity called with null scene: %s", entityName.String());
        Assertf(scene->data, "Scene::NewSystemEntity called with null scene data: %s", entityName.String());
        Assertf(scene->data->priority == ScenePriority::System,
            "Scene::NewSystemEntity called on non-system scene: %s",
            scene->data->name);
        if (entityName) {
            if (!ValidateEntityName(entityName)) {
                Errorf("Invalid system entity name: %s", entityName.String());
                return ecs::Entity();
            }

            if (GetStagingEntity(entityName)) {
                Errorf("Duplicate system entity name: %s", entityName.String());
                return ecs::Entity();
            }
        } else {
            entityName = GenerateEntityName(entityName);
        }

        if (!entityName) {
            Errorf("Invalid system entity name: %s", entityName.String());
            return ecs::Entity();
        } else if (namedEntities.count(entityName) > 0) {
            Errorf("Duplicate system entity name: %s", entityName.String());
            return ecs::Entity();
        }

        auto entity = stagingLock.NewEntity();
        entity.Set<ecs::SceneInfo>(stagingLock, entity, scene);
        entity.Set<ecs::Name>(stagingLock, entityName);
        namedEntities.emplace(entityName, entity);
        references.emplace_back(entityName, entity);
        return entity;
    }

    ecs::Entity Scene::NewRootEntity(ecs::Lock<ecs::AddRemove> lock,
        const std::shared_ptr<Scene> &scene,
        std::string relativeName) {
        Assertf(scene, "Scene::NewRootEntity called with null scene: %s", relativeName);
        Assertf(scene->data, "Scene::NewRootEntity called with null scene data: %s", relativeName);

        ecs::Name entityName(relativeName, ecs::Name(scene->data->name, ""));
        if (entityName) {
            if (!ValidateEntityName(entityName)) {
                Errorf("Invalid root entity name: %s", entityName.String());
                return ecs::Entity();
            }

            if (GetStagingEntity(entityName)) {
                Errorf("Duplicate root entity name: %s", entityName.String());
                return ecs::Entity();
            }
        } else {
            entityName = GenerateEntityName(entityName);
        }

        if (!entityName) {
            Errorf("Invalid root entity name in scene %s: %s", scene->data->name, relativeName);
            return ecs::Entity();
        } else if (namedEntities.count(entityName) > 0) {
            Errorf("Duplicate root entity name: %s", entityName.String());
            return ecs::Entity();
        }

        auto entity = lock.NewEntity();
        entity.Set<ecs::SceneInfo>(lock, entity, scene);
        entity.Set<ecs::Name>(lock, entityName);
        if (ecs::IsLive(lock)) entity.Set<ecs::SceneProperties>(lock, scene->data->GetProperties(lock));
        namedEntities.emplace(entityName, entity);
        references.emplace_back(entityName, entity);
        return entity;
    }

    ecs::Entity Scene::NewPrefabEntity(ecs::Lock<ecs::AddRemove> stagingLock,
        ecs::Entity prefabRoot,
        size_t prefabScriptId,
        std::string relativeName,
        ecs::EntityScope scope) {
        Assertf(ecs::IsStaging(stagingLock), "Scene::NewPrefabEntity must be called with a staging lock");
        Assertf(prefabRoot.Has<ecs::SceneInfo>(stagingLock),
            "Prefab root %s does not have SceneInfo",
            ecs::ToString(stagingLock, prefabRoot));
        Assertf(prefabRoot.Has<ecs::Scripts>(stagingLock),
            "Prefab root %s does not have Scripts component",
            ecs::ToString(stagingLock, prefabRoot));
        auto &prefabScripts = prefabRoot.Get<const ecs::Scripts>(stagingLock);
        Assertf(prefabScripts.FindScript(prefabScriptId) != nullptr,
            "Scene::NewPrefabEntity provided prefabScriptId not found in Scripts");

        ecs::Entity existing;
        ecs::Name entityName;
        if (!relativeName.empty()) {
            entityName = ecs::Name(relativeName, scope);
            if (relativeName != "scoperoot" && !ValidateEntityName(entityName)) {
                Errorf("Invalid prefab entity name: %s (scope: %s)", relativeName, scope.String());
                return ecs::Entity();
            }

            existing = GetStagingEntity(entityName);
        }

        if (!entityName) entityName = GenerateEntityName(scope);
        if (!entityName) {
            Errorf("Invalid root entity name: %s", entityName.String());
            return ecs::Entity();
        } else if (!existing && namedEntities.count(entityName) > 0) {
            Errorf("Duplicate generated prefab entity name: %s", entityName.String());
            return ecs::Entity();
        }

        auto entity = stagingLock.NewEntity();
        auto &rootSceneInfo = prefabRoot.Get<const ecs::SceneInfo>(stagingLock);
        entity.Set<ecs::Name>(stagingLock, entityName);
        auto &newSceneInfo = entity.Set<ecs::SceneInfo>(stagingLock, entity, prefabRoot, prefabScriptId, rootSceneInfo);
        if (existing) {
            Assertf(existing.Has<ecs::SceneInfo>(stagingLock),
                "Expected existing staging entity to have SceneInfo: %s",
                entityName.String());

            auto &existingSceneInfo = existing.Get<ecs::SceneInfo>(stagingLock);
            newSceneInfo.SetLiveId(stagingLock, existingSceneInfo.liveId);
            existingSceneInfo.InsertWithPriority(stagingLock, newSceneInfo);
        } else {
            namedEntities.emplace(entityName, entity);
        }
        references.emplace_back(entityName, entity);

        return entity;
    }

    void Scene::RemovePrefabEntity(ecs::Lock<ecs::AddRemove> stagingLock, ecs::Entity ent) {
        Assertf(ecs::IsStaging(stagingLock), "Scene::RemovePrefabEntity must be called with a staging lock");
        Assertf(ecs::IsStaging(ent), "Scene::RemovePrefabEntity must be called with a staging entity");
        if (!ent.Has<ecs::SceneInfo>(stagingLock)) return;
        auto &stagingInfo = ent.Get<ecs::SceneInfo>(stagingLock);
        Assertf(stagingInfo.prefabStagingId, "Scene::RemovePrefabEntity must be called with a prefab entity");

        if (!stagingInfo.rootStagingId.Has<ecs::SceneInfo>(stagingLock)) {
            ent.Destroy(stagingLock);
            return;
        }

        auto &rootSceneInfo = stagingInfo.rootStagingId.Get<ecs::SceneInfo>(stagingLock);
        if (!rootSceneInfo.Remove(stagingLock, ent)) {
            if (ent.Has<ecs::Name>(stagingLock)) {
                auto &name = ent.Get<ecs::Name>(stagingLock);
                namedEntities.erase(name);
                sp::erase_if(references, [&](auto &&ref) {
                    return ref.Name() == name;
                });
            }
        }
        ent.Destroy(stagingLock);
    }

    void Scene::ApplyScene(ecs::Lock<ecs::ReadAll, ecs::Write<ecs::SceneInfo>> staging,
        ecs::Lock<ecs::AddRemove> live,
        bool resetLive) {
        ZoneScoped;
        ZoneStr(data->name);
        Tracef("Applying scene: %s", data->name);
        Assertf(data->sceneEntity,
            "Scene::ApplyScene %s missing scene entity: %s",
            data->name,
            data->sceneEntity.Name().String());
        auto liveSceneId = data->sceneEntity.Get(live);
        auto stagingSceneId = data->sceneEntity.Get(staging);
        Assertf(stagingSceneId.Exists(staging),
            "Scene::ApplyScene %s missing staging scene entity: %s",
            data->name,
            data->sceneEntity.Name().String());
        if (!liveSceneId.Exists(live)) {
            liveSceneId = live.NewEntity();
            liveSceneId.Set<ecs::Name>(live, data->sceneEntity.Name());
            ecs::GetEntityRefs().Set(data->sceneEntity.Name(), liveSceneId);
        }
        auto &properties = liveSceneId.Set<ecs::SceneProperties>(live,
            ecs::SceneProperties::Get(staging, stagingSceneId));
        properties.fixedGravity = properties.rootTransform * glm::vec4(properties.fixedGravity, 0.0f);
        properties.gravityTransform = properties.rootTransform * properties.gravityTransform;

        for (auto e : live.EntitiesWith<ecs::SceneInfo>()) {
            if (!e.Has<ecs::SceneInfo>(live)) continue;
            auto &sceneInfo = e.Get<ecs::SceneInfo>(live);
            if (sceneInfo.scene != *this) continue;
            Assert(sceneInfo.liveId == e, "Expected live entity to match SceneInfo.liveId");

            if (!sceneInfo.rootStagingId.Has<ecs::SceneInfo>(staging)) e.Destroy(live);
        }
        for (auto &e : staging.EntitiesWith<ecs::SceneInfo>()) {
            auto &sceneInfo = e.Get<ecs::SceneInfo>(staging);
            if (sceneInfo.scene != *this) continue;
            if (sceneInfo.rootStagingId != e) {
                // Skip entities that aren't the root staging id
                continue;
            }

            if (!e.Has<ecs::Name>(staging)) {
                Errorf("Scene contains unnamed entity: %s %s", data->name, ecs::ToString(staging, e));
                continue;
            }
            auto &entityName = e.Get<const ecs::Name>(staging);

            if (sceneInfo.liveId.Exists(live)) {
                // Entity has already been added, just rebuild it.
                Assert(sceneInfo.liveId.Has<ecs::SceneInfo>(live), "Expected liveId to have SceneInfo");
                auto &liveSceneInfo = sceneInfo.liveId.Get<ecs::SceneInfo>(live);
                sceneInfo.SetLiveId(staging, sceneInfo.liveId);
                liveSceneInfo = sceneInfo.rootStagingId.Get<ecs::SceneInfo>(staging);
                scene::BuildAndApplyEntity(ecs::Lock<ecs::ReadAll>(staging),
                    live,
                    liveSceneInfo.rootStagingId,
                    resetLive);
                continue;
            }

            // Find matching named entity in live scene
            sceneInfo.liveId = ecs::EntityRef(entityName).Get(live);
            if (sceneInfo.liveId.Exists(live)) {
                // Entity overlaps with another scene
                Assert(sceneInfo.liveId.Has<ecs::SceneInfo>(live), "Expected liveId to have SceneInfo");
                auto &liveSceneInfo = sceneInfo.liveId.Get<ecs::SceneInfo>(live);
                liveSceneInfo.InsertWithPriority(staging, sceneInfo);
                sceneInfo.SetLiveId(staging, sceneInfo.liveId);
                liveSceneInfo = sceneInfo.rootStagingId.Get<ecs::SceneInfo>(staging);
                scene::BuildAndApplyEntity(ecs::Lock<ecs::ReadAll>(staging),
                    live,
                    liveSceneInfo.rootStagingId,
                    resetLive);
            } else {
                // No entity exists in the live scene
                sceneInfo.liveId = live.NewEntity();
                sceneInfo.liveId.Set<ecs::Name>(live, entityName);
                sceneInfo.SetLiveId(staging, sceneInfo.liveId);
                sceneInfo.liveId.Set<ecs::SceneInfo>(live, sceneInfo.rootStagingId.Get<ecs::SceneInfo>(staging));
                ecs::GetEntityRefs().Set(entityName, e);
                ecs::GetEntityRefs().Set(entityName, sceneInfo.liveId);
                scene::BuildAndApplyEntity(ecs::Lock<ecs::ReadAll>(staging), live, e, resetLive);
            }
        }
        {
            ZoneScopedN("AnimationUpdate");
<<<<<<< HEAD
            for (auto &e : live.EntitiesWith<ecs::Animation>()) {
=======
            for (auto e : live.EntitiesWith<ecs::Animation>()) {
>>>>>>> 74c8bff8
                if (!e.Has<ecs::Animation, ecs::TransformTree>(live)) continue;

                ecs::Animation::UpdateTransform(live, e);
            }
        }
        {
            ZoneScopedN("ScriptInit");
            for (auto &e : live.EntitiesWith<ecs::Scripts>()) {
<<<<<<< HEAD
                if (!e.Has<ecs::SceneInfo>(live)) continue;
                auto &sceneInfo = e.Get<ecs::SceneInfo>(live);
                if (sceneInfo.scene != *this) continue;
=======
                // TODO: Figure out a better criteria for when to re-init scripts
                // Player bindings break on reload if we filter by scene

                // if (!e.Has<ecs::SceneInfo>(live)) continue;
                // auto &sceneInfo = e.Get<ecs::SceneInfo>(live);
                // if (sceneInfo.scene != *this) continue;
>>>>>>> 74c8bff8
                ecs::Scripts::Init(live, e);
            }
        }
        {
            ZoneScopedN("TransformSnapshot");
<<<<<<< HEAD
            for (auto &e : live.EntitiesWith<ecs::TransformTree>()) {
=======
            for (auto e : live.EntitiesWith<ecs::TransformTree>()) {
>>>>>>> 74c8bff8
                if (!e.Has<ecs::TransformTree>(live)) continue;

                auto transform = e.Get<ecs::TransformTree>(live).GetGlobalTransform(live);
                e.Set<ecs::TransformSnapshot>(live, transform);
            }
        }
        active = true;
    }

    void Scene::RemoveScene(ecs::Lock<ecs::AddRemove> staging, ecs::Lock<ecs::AddRemove> live) {
        ZoneScoped;
        ZoneStr(data->name);
        Debugf("Removing scene: %s", data->name);
        for (auto &e : staging.EntitiesWith<ecs::SceneInfo>()) {
            if (!e.Has<ecs::SceneInfo>(staging)) continue;
            auto &sceneInfo = e.Get<ecs::SceneInfo>(staging);
            if (sceneInfo.scene != *this) continue;

            auto remainingId = sceneInfo.Remove(staging, e);
            if (sceneInfo.liveId) {
                Assert(sceneInfo.liveId.Has<ecs::SceneInfo>(live), "Expected liveId to have SceneInfo");
                if (!remainingId.Has<ecs::SceneInfo>(staging)) {
                    // No more staging entities, remove the live id.
                    sceneInfo.liveId.Destroy(live);
                } else {
                    auto &remainingInfo = remainingId.Get<ecs::SceneInfo>(staging);
                    Assert(remainingInfo.liveId.Has<ecs::SceneInfo>(live), "Expected liveId to have SceneInfo");
                    remainingInfo.liveId.Set<ecs::SceneInfo>(live,
                        remainingInfo.rootStagingId.Get<ecs::SceneInfo>(staging));
                    scene::BuildAndApplyEntity(ecs::Lock<ecs::ReadAll>(staging),
                        live,
                        remainingInfo.rootStagingId,
                        false);
                }
            }
            ecs::EntityRef ref = e;
            if (ref.GetStaging() == e && remainingId) {
                ecs::GetEntityRefs().Set(ref.Name(), remainingId);
            }
            e.Destroy(staging);
        }

        auto liveSceneId = data->sceneEntity.Get(live);
        auto stagingSceneId = data->sceneEntity.Get(staging);
        if (liveSceneId.Exists(live)) liveSceneId.Destroy(live);
        if (stagingSceneId.Exists(staging)) stagingSceneId.Destroy(staging);
        active = false;
    }

    void Scene::UpdateSceneProperties() {
        ZoneScoped;
        ZoneStr(data->name);
        auto stagingLock = ecs::StartStagingTransaction<ecs::Read<ecs::Name, ecs::TransformTree, ecs::SceneInfo>,
            ecs::Write<ecs::SceneProperties>>();
        auto liveLock = ecs::StartTransaction<ecs::Read<ecs::Name, ecs::SceneConnection, ecs::TransformSnapshot>>();

        ecs::Entity liveConnection, stagingConnection;
        for (auto &e : stagingLock.EntitiesWith<ecs::SceneConnection>()) {
            if (!e.Has<ecs::SceneConnection, ecs::SceneInfo, ecs::Name>(stagingLock)) continue;
            auto &sceneInfo = e.Get<ecs::SceneInfo>(stagingLock);
            if (sceneInfo.scene != *this) continue;

            auto &name = e.Get<ecs::Name>(stagingLock);
            liveConnection = ecs::EntityRef(name).Get(liveLock);
            if (liveConnection.Has<ecs::SceneConnection, ecs::TransformSnapshot>(liveLock)) {
                auto &connection = liveConnection.Get<ecs::SceneConnection>(liveLock);
                if (connection.scenes.count(data->name)) {
                    stagingConnection = e;
                    break;
                }
            }
        }
        if (stagingConnection.Has<ecs::TransformTree>(stagingLock) &&
            liveConnection.Has<ecs::TransformSnapshot>(liveLock)) {
            auto &liveTransform = liveConnection.Get<ecs::TransformSnapshot>(liveLock);
            auto &stagingTree = stagingConnection.Get<ecs::TransformTree>(stagingLock);
            auto stagingTransform = stagingTree.GetGlobalTransform(stagingLock);
            glm::quat deltaRotation = liveTransform.GetRotation() * glm::inverse(stagingTransform.GetRotation());
            glm::vec3 deltaPos = liveTransform.GetPosition() - deltaRotation * stagingTransform.GetPosition();
            auto rootTransform = ecs::Transform(deltaPos, deltaRotation);

            auto stagingSceneId = data->sceneEntity.Get(stagingLock);
            Assertf(stagingSceneId,
                "Scene::UpdateSceneProperties scene missing staging scene entity: %s / %s",
                data->name,
                data->sceneEntity.Name().String());
            stagingSceneId.Get<ecs::SceneProperties>(stagingLock).rootTransform = rootTransform;
        }
    }
} // namespace sp<|MERGE_RESOLUTION|>--- conflicted
+++ resolved
@@ -267,11 +267,7 @@
         }
         {
             ZoneScopedN("AnimationUpdate");
-<<<<<<< HEAD
             for (auto &e : live.EntitiesWith<ecs::Animation>()) {
-=======
-            for (auto e : live.EntitiesWith<ecs::Animation>()) {
->>>>>>> 74c8bff8
                 if (!e.Has<ecs::Animation, ecs::TransformTree>(live)) continue;
 
                 ecs::Animation::UpdateTransform(live, e);
@@ -280,28 +276,18 @@
         {
             ZoneScopedN("ScriptInit");
             for (auto &e : live.EntitiesWith<ecs::Scripts>()) {
-<<<<<<< HEAD
-                if (!e.Has<ecs::SceneInfo>(live)) continue;
-                auto &sceneInfo = e.Get<ecs::SceneInfo>(live);
-                if (sceneInfo.scene != *this) continue;
-=======
                 // TODO: Figure out a better criteria for when to re-init scripts
                 // Player bindings break on reload if we filter by scene
 
                 // if (!e.Has<ecs::SceneInfo>(live)) continue;
                 // auto &sceneInfo = e.Get<ecs::SceneInfo>(live);
                 // if (sceneInfo.scene != *this) continue;
->>>>>>> 74c8bff8
                 ecs::Scripts::Init(live, e);
             }
         }
         {
             ZoneScopedN("TransformSnapshot");
-<<<<<<< HEAD
             for (auto &e : live.EntitiesWith<ecs::TransformTree>()) {
-=======
-            for (auto e : live.EntitiesWith<ecs::TransformTree>()) {
->>>>>>> 74c8bff8
                 if (!e.Has<ecs::TransformTree>(live)) continue;
 
                 auto transform = e.Get<ecs::TransformTree>(live).GetGlobalTransform(live);
