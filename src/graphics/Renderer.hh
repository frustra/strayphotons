--- conflicted
+++ resolved
@@ -20,14 +20,9 @@
 		~Renderer();
 
 		void Prepare();
-<<<<<<< HEAD
-		void RenderPass(ecs::View &view);
+		shared_ptr<RenderTarget> RenderShadowMaps();
+		void RenderPass(ecs::View &view, shared_ptr<RenderTarget> shadowMap);
 		void ForwardPass(ecs::View &view);
-=======
-		shared_ptr<RenderTarget> RenderShadowMaps();
-		void RenderPass(ECS::View &view, shared_ptr<RenderTarget> shadowMap);
-		void ForwardPass(ECS::View &view);
->>>>>>> 9374d34a
 		void EndFrame();
 
 		void SetRenderTarget(const Texture *attachment0, const Texture *depth);
