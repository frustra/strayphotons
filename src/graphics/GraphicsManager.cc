--- conflicted
+++ resolved
@@ -115,23 +115,14 @@
 	{
 		validateView(entity);
 
-<<<<<<< HEAD
-		auto view = playerView.Get<ecs::View>();
-=======
-		auto *view = entity.Get<ECS::View>();
->>>>>>> 9374d34a
+		auto view = entity.Get<ecs::View>();
 
 		view->aspect = (float)view->extents.x / (float)view->extents.y;
 		view->projMat = glm::perspective(view->fov, view->aspect, view->clip[0], view->clip[1]);
 		view->invProjMat = glm::inverse(view->projMat);
 
-<<<<<<< HEAD
-		auto transform = playerView.Get<ecs::Transform>();
-		view->invViewMat = transform->GetModelTransform(*playerView.GetManager());
-=======
-		auto *transform = entity.Get<ECS::Transform>();
+		auto transform = entity.Get<ecs::Transform>();
 		view->invViewMat = transform->GetModelTransform(*entity.GetManager());
->>>>>>> 9374d34a
 		view->viewMat = glm::inverse(view->invViewMat);
 
 		return *view;
