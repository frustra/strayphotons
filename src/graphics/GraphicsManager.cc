#include "graphics/GraphicsManager.hh"

#include "core/CVar.hh"
#include "core/Game.hh"
#include "core/Logging.hh"
#include "core/PerfTimer.hh"
#include "ecs/components/Transform.hh"
#include "ecs/components/View.hh"
#include "ecs/components/XRView.hh"
#include "graphics/GuiRenderer.hh"
#include "graphics/RenderTargetPool.hh"
#include "graphics/Renderer.hh"
#include "graphics/basic_renderer/BasicRenderer.hh"

#include <cxxopts.hpp>
#include <game/input/GlfwInputManager.hh>
#include <iostream>
#include <system_error>

// clang-format off
// GLFW must be included after glew.h (Graphics.hh)
#include <GLFW/glfw3.h>
// clang-format on

namespace sp {
	CVar<glm::ivec2> CVarWindowSize("r.Size", {1280, 720}, "Window height");
	CVar<float> CVarWindowScale("r.Scale", 1.0f, "Scale framebuffer");
	CVar<float> CVarFieldOfView("r.FieldOfView", 60, "Camera field of view");
	CVar<int> CVarWindowFullscreen("r.Fullscreen", false, "Fullscreen window (0: window, 1: fullscreen)");

	static void glfwErrorCallback(int error, const char *message) {
		Errorf("GLFW returned %d: %s", error, message);
	}

	GraphicsManager::GraphicsManager(Game *game) : game(game) {
		if (game->options.count("basic-renderer")) {
			Logf("Graphics starting up (basic renderer)");
			useBasic = true;
		} else {
			Logf("Graphics starting up (full renderer)");
		}

		if (game->options.count("size")) {
			std::istringstream ss(game->options["size"].as<string>());
			glm::ivec2 size;
			ss >> size.x >> size.y;

			if (size.x > 0 && size.y > 0) {
				CVarWindowSize.Set(size);
			}
		}

		glfwSetErrorCallback(glfwErrorCallback);

		if (!glfwInit()) {
			throw "glfw failed";
		}
	}

	GraphicsManager::~GraphicsManager() {
		if (context)
			ReleaseContext();
		glfwTerminate();
	}

	void GraphicsManager::CreateContext() {
		if (context)
			throw "already an active context";

		if (useBasic) {
			context = new BasicRenderer(game);
			context->CreateWindow(CVarWindowSize.Get());
			return;
		}

		auto renderer = new Renderer(game);
		context = renderer;
		context->CreateWindow(CVarWindowSize.Get());

		profilerGui = new ProfilerGui(&context->Timer);
		if (game->debugGui) {
			game->debugGui->Attach(profilerGui);
		}
	}

	void GraphicsManager::ReleaseContext() {
		if (!context)
			throw "no active context";

		if (profilerGui)
			delete profilerGui;

		delete context;
	}

	void GraphicsManager::ReloadContext() {
		// context->Reload();
	}

	bool GraphicsManager::HasActiveContext() {
		return context && !context->ShouldClose();
	}

<<<<<<< HEAD
	void GraphicsManager::PreFrame() {
		if (context)
			context->PreFrame();
=======
	void GraphicsManager::BindContextInputCallbacks(GlfwInputManager *inputManager) {
		context->BindInputCallbacks(inputManager);
>>>>>>> 2cfedc57
	}

	bool GraphicsManager::Frame() {
		if (!context)
			throw "no active context";
		if (!HasActiveContext())
			return false;

<<<<<<< HEAD
		ecs::View pancakeView;							   // Only support a single pancakeView (2D window)
=======
		ecs::View pancakeView;                             // Only support a single pancakeView (2D window)
>>>>>>> 2cfedc57
		vector<std::pair<ecs::View, ecs::XRView>> xrViews; // Support many xrViews

		if (playerViews.size() > 0) {
			for (size_t i = 0; i < playerViews.size(); i++) {
				auto view = playerViews[i].Get<ecs::View>();

				if (view->viewType == ecs::View::VIEW_TYPE_PANCAKE) {
					// This claims to be a PancakeView, so we can update it
					// with the screen geometry
					view->SetProjMat(glm::radians(CVarFieldOfView.Get()), view->GetClip(), CVarWindowSize.Get());
					view->scale = CVarWindowScale.Get();

					pancakeView = *ecs::UpdateViewCache(playerViews[i]);
				} else if (view->viewType == ecs::View::VIEW_TYPE_XR && playerViews[i].Has<ecs::XRView>()) {
					xrViews.push_back(
						std::make_pair(*ecs::UpdateViewCache(playerViews[i]), *playerViews[i].Get<ecs::XRView>()));
				}
			}
		} else {
			// Somehow we got here without a view...
			throw std::runtime_error("Asked to render without a view");
			return false;
		}

		context->Timer.StartFrame();

		{
			RenderPhase phase("Frame", context->Timer);

			context->BeginFrame();

			// Always render XR content first, since this allows the compositor to immediately start work rendering to
			// the HMD Only attempt to render if we have an active XR System
			if (game->logic.GetXrSystem()) {
				RenderPhase xrPhase("XrViews", context->Timer);

				// TODO: Should not have to do this on every frame...
				ecs::Entity vrOrigin = game->entityManager.EntityWith<ecs::Name>("vr-origin");

				auto vrOriginTransform = vrOrigin.Get<ecs::Transform>();
				auto vrOriginMat4 = glm::transpose(vrOriginTransform->GetGlobalTransform(game->entityManager));

				{
					RenderPhase xrPhase("XrWaitFrame", context->Timer);
					// Wait for the XR system to be ready to accept a new frame
					game->logic.GetXrSystem()->GetCompositor()->WaitFrame();
				}

				// Tell the XR system we are about to begin rendering
				game->logic.GetXrSystem()->GetCompositor()->BeginFrame();

				// Render all the XR views at the same time
				for (size_t i = 0; i < xrViews.size(); i++) {
					RenderPhase xrPhase("XrView", context->Timer);

					static glm::mat4 viewPose;
					game->logic.GetXrSystem()->GetTracking()->GetPredictedViewPose(xrViews[i].second.viewId, viewPose);

					// Calculate the view pose relative to the current vrOrigin
					viewPose = glm::transpose(viewPose * vrOriginMat4);

					// Move the view to the appropriate place
					xrViews[i].first.SetInvViewMat(viewPose);

					RenderTarget::Ref viewOutputTexture =
						game->logic.GetXrSystem()->GetCompositor()->GetRenderTarget(xrViews[i].second.viewId);

					context->RenderPass(xrViews[i].first, viewOutputTexture);

					game->logic.GetXrSystem()->GetCompositor()->SubmitView(xrViews[i].second.viewId, viewOutputTexture);
				}

				game->logic.GetXrSystem()->GetCompositor()->EndFrame();
			}

			// Render the 2D pancake view
			context->ResizeWindow(pancakeView, CVarWindowScale.Get(), CVarWindowFullscreen.Get());
			context->RenderPass(pancakeView);

			context->EndFrame();
		}

		glfwSwapBuffers(context->GetWindow());
		context->Timer.EndFrame();

		double frameEnd = glfwGetTime();
		fpsTimer += frameEnd - lastFrameEnd;
		frameCounter++;

		if (fpsTimer > 1.0) {
			context->SetTitle("STRAY PHOTONS (" + std::to_string(frameCounter) + " FPS)");
			frameCounter = 0;
			fpsTimer = 0;
		}

		lastFrameEnd = frameEnd;
		return true;
	}

	/**
	 * This View will be used when rendering from the player's viewpoint
	 */
	void GraphicsManager::SetPlayerView(vector<ecs::Entity> entities) {
		for (auto entity : entities) { ecs::ValidateView(entity); }
		playerViews = entities;
	}

	void GraphicsManager::RenderLoading() {
		if (!context)
			return;

		if (playerViews.size() > 0) {
			for (size_t i = 0; i < playerViews.size(); i++) {
				auto view = playerViews[i].Get<ecs::View>();

				if (view->viewType == ecs::View::VIEW_TYPE_PANCAKE) {
					// This claims to be a PancakeView, so we can update it
					// with the screen geometry
					view->SetProjMat(glm::radians(CVarFieldOfView.Get()), view->GetClip(), CVarWindowSize.Get());
					view->scale = CVarWindowScale.Get();

					ecs::View pancakeView = *ecs::UpdateViewCache(playerViews[i]);
					pancakeView.blend = true;
					pancakeView.clearMode = 0;

					context->RenderLoading(pancakeView);
				}
			}
		}

		// TODO: clear the XR scene to drop back to the compositor while we load
	}
} // namespace sp<|MERGE_RESOLUTION|>--- conflicted
+++ resolved
@@ -13,7 +13,6 @@
 #include "graphics/basic_renderer/BasicRenderer.hh"
 
 #include <cxxopts.hpp>
-#include <game/input/GlfwInputManager.hh>
 #include <iostream>
 #include <system_error>
 
@@ -101,14 +100,9 @@
 		return context && !context->ShouldClose();
 	}
 
-<<<<<<< HEAD
 	void GraphicsManager::PreFrame() {
 		if (context)
 			context->PreFrame();
-=======
-	void GraphicsManager::BindContextInputCallbacks(GlfwInputManager *inputManager) {
-		context->BindInputCallbacks(inputManager);
->>>>>>> 2cfedc57
 	}
 
 	bool GraphicsManager::Frame() {
@@ -117,11 +111,7 @@
 		if (!HasActiveContext())
 			return false;
 
-<<<<<<< HEAD
-		ecs::View pancakeView;							   // Only support a single pancakeView (2D window)
-=======
 		ecs::View pancakeView;                             // Only support a single pancakeView (2D window)
->>>>>>> 2cfedc57
 		vector<std::pair<ecs::View, ecs::XRView>> xrViews; // Support many xrViews
 
 		if (playerViews.size() > 0) {
