#include "graphics/Renderer.hh"
#include "graphics/RenderTargetPool.hh"
#include "graphics/Shader.hh"
#include "graphics/ShaderManager.hh"
#include "graphics/Util.hh"
#include "graphics/GenericShaders.hh"
#include "graphics/GPUTimer.hh"
#include "graphics/postprocess/PostProcess.hh"
#include "core/Game.hh"
#include "core/Logging.hh"
#include "core/CVar.hh"
#include "ecs/components/Renderable.hh"
#include "ecs/components/Transform.hh"
#include "ecs/components/View.hh"
#include "ecs/components/Light.hh"

namespace sp
{
	class SceneVS : public Shader
	{
		SHADER_TYPE(SceneVS)

		SceneVS(shared_ptr<ShaderCompileOutput> compileOutput) : Shader(compileOutput)
		{
			Bind(mvpMat, "mvpMat");
			Bind(normalMat, "normalMat");
		}

		void SetParams(const ecs::View &view, glm::mat4 modelMat)
		{
			Set(mvpMat, view.projMat * view.viewMat * modelMat);
			Set(normalMat, glm::mat3(view.viewMat * modelMat));
		}

	private:
		Uniform mvpMat, normalMat;
	};

	class SceneFS : public Shader
	{
		SHADER_TYPE(SceneFS)
		using Shader::Shader;
	};

	IMPLEMENT_SHADER_TYPE(SceneVS, "scene.vert", Vertex);
	IMPLEMENT_SHADER_TYPE(SceneFS, "scene.frag", Fragment);

	class ExampleCS : public Shader
	{
		SHADER_TYPE(ExampleCS)
		using Shader::Shader;
	};

	IMPLEMENT_SHADER_TYPE(ExampleCS, "compute_example.glsl", Compute);

	Renderer::Renderer(Game *game) : GraphicsContext(game)
	{
	}

	Renderer::~Renderer()
	{
		if (ShaderControl)
			delete ShaderControl;
	}

	struct DefaultMaterial
	{
		Texture baseColorTex, roughnessTex;

		DefaultMaterial()
		{
			unsigned char baseColor[4] = { 255, 255, 255, 255 };
			unsigned char roughness[4] = { 200, 200, 200, 255 };

			baseColorTex.Create()
			.Filter(GL_NEAREST, GL_NEAREST).Wrap(GL_REPEAT, GL_REPEAT)
			.Size(1, 1).Storage2D(PF_RGB8).Image2D(baseColor);

			roughnessTex.Create()
			.Filter(GL_NEAREST, GL_NEAREST).Wrap(GL_REPEAT, GL_REPEAT)
			.Size(1, 1).Storage2D(PF_RGB8).Image2D(roughness);
		}
	};

	static CVar<float> FlashlightIntensity("r.Flashlight", 2000, "Flashlight intensity");

	// TODO Clean up Renderable when unloaded.
	void PrepareRenderable(ecs::Handle<ecs::Renderable> comp)
	{
		static DefaultMaterial defaultMat;

		for (auto primitive : comp->model->primitives)
		{
			primitive->indexBufferHandle = comp->model->LoadBuffer(primitive->indexBuffer.bufferName);

			if (primitive->baseColorName.length() > 0)
				primitive->baseColorTex = comp->model->LoadTexture(primitive->baseColorName);
			else
				primitive->baseColorTex = &defaultMat.baseColorTex;

			if (primitive->roughnessName.length() > 0)
				primitive->roughnessTex = comp->model->LoadTexture(primitive->roughnessName);
			else
				primitive->roughnessTex = &defaultMat.roughnessTex;

			glCreateVertexArrays(1, &primitive->vertexBufferHandle);
			for (int i = 0; i < 3; i++)
			{
				auto *attr = &primitive->attributes[i];
				if (attr->componentCount == 0) continue;
				glEnableVertexArrayAttrib(primitive->vertexBufferHandle, i);
				glVertexArrayAttribFormat(primitive->vertexBufferHandle, i, attr->componentCount, attr->componentType, GL_FALSE, 0);
				glVertexArrayVertexBuffer(primitive->vertexBufferHandle, i, comp->model->LoadBuffer(attr->bufferName), attr->byteOffset, attr->byteStride);
			}
		}
	}

	void DrawRenderable(ecs::Handle<ecs::Renderable> comp)
	{
		for (auto primitive : comp->model->primitives)
		{
			glBindVertexArray(primitive->vertexBufferHandle);
			glBindBuffer(GL_ELEMENT_ARRAY_BUFFER, primitive->indexBufferHandle);

			if (primitive->baseColorTex)
				primitive->baseColorTex->Bind(0);

			if (primitive->roughnessTex)
				primitive->roughnessTex->Bind(1);

			glDrawElements(
				primitive->drawMode,
				primitive->indexBuffer.componentCount,
				primitive->indexBuffer.componentType,
				(char *) primitive->indexBuffer.byteOffset
			);
		}
	}

	void Renderer::Prepare()
	{
		glEnable(GL_FRAMEBUFFER_SRGB);

		RTPool = new RenderTargetPool();

		ShaderControl = new ShaderManager();
		ShaderControl->CompileAll(GlobalShaders);

		timer = new GPUTimer();

		for (ecs::Entity ent : game->entityManager.EntitiesWith<ecs::Renderable>())
		{
			auto comp = ent.Get<ecs::Renderable>();
			PrepareRenderable(comp);
		}

		AssertGLOK("Renderer::Prepare");
	}

<<<<<<< HEAD
	void Renderer::RenderPass(ecs::View &view)
=======
	ECS::View *updateLightCaches(Entity entity, ECS::Light *light)
	{
		auto *view = entity.Get<ECS::View>();

		view->aspect = (float)view->extents.x / (float)view->extents.y;
		view->projMat = glm::perspective(light->spotAngle * 2.0f, view->aspect, view->clip[0], view->clip[1]);
		view->invProjMat = glm::inverse(view->projMat);

		auto *transform = entity.Get<ECS::Transform>();
		view->invViewMat = transform->GetModelTransform(*entity.GetManager());
		view->viewMat = glm::inverse(view->invViewMat);

		return view;
	}

	shared_ptr<RenderTarget> Renderer::RenderShadowMaps()
	{
		// TODO(xthexder): Handle lights without shadowmaps
		glm::ivec2 renderTargetSize;
		bool first = true;
		for (auto entity : game->entityManager.EntitiesWith<ECS::Light>())
		{
			auto light = entity.Get<ECS::Light>();
			if (first)
			{
				light->intensity = FlashlightIntensity.Get();
				first = false;
			}
			if (entity.Has<ECS::View>())
			{
				auto view = updateLightCaches(entity, light);
				light->mapOffset = glm::vec4(renderTargetSize.x, 0, view->extents.x, view->extents.y);
				view->offset = glm::ivec2(light->mapOffset);

				renderTargetSize.x += view->extents.x;
				if (view->extents.y > renderTargetSize.y)
					renderTargetSize.y = view->extents.y;
			}
		}

		auto renderTarget = RTPool->Get(RenderTargetDesc(PF_DEPTH32F, renderTargetSize));
		SetRenderTargets(0, nullptr, &renderTarget->GetTexture());

		for (auto entity : game->entityManager.EntitiesWith<ECS::Light>())
		{
			auto light = entity.Get<ECS::Light>();
			if (entity.Has<ECS::View>())
			{
				light->mapOffset /= glm::vec4(renderTargetSize, renderTargetSize);

				auto view = entity.Get<ECS::View>();
				ForwardPass(*view);
			}
		}

		return renderTarget;
	}

	void Renderer::RenderPass(ECS::View &view, shared_ptr<RenderTarget> shadowMap)
>>>>>>> 9374d34a
	{
		RenderPhase phase("RenderPass", timer);

		EngineRenderTargets targets;
		targets.GBuffer0 = RTPool->Get(RenderTargetDesc(PF_RGBA8, view.extents));
		targets.GBuffer1 = RTPool->Get(RenderTargetDesc(PF_RGBA16F, view.extents));
		targets.Depth = RTPool->Get(RenderTargetDesc(PF_DEPTH32F, view.extents));
		targets.ShadowMap = shadowMap;

		Texture attachments[] =
		{
			targets.GBuffer0->GetTexture(),
			targets.GBuffer1->GetTexture(),
		};

		SetRenderTargets(2, attachments, &targets.Depth->GetTexture());

		ECS::View forwardPassView = view;
		forwardPassView.offset = glm::ivec2();
		ForwardPass(forwardPassView);

		// Run postprocessing.
		glDisable(GL_SCISSOR_TEST);
		glDisable(GL_DEPTH_TEST);
		glDepthMask(GL_FALSE);

		PostProcessing::Process(this, game, view, targets);

		//AssertGLOK("Renderer::RenderFrame");
	}

	void Renderer::ForwardPass(ecs::View &view)
	{
		RenderPhase phase("ForwardPass", timer);

		glEnable(GL_CULL_FACE);
		glEnable(GL_DEPTH_TEST);
		glEnable(GL_SCISSOR_TEST);
		glDisable(GL_BLEND);
		glDisable(GL_STENCIL_TEST);
		glDepthMask(GL_TRUE);

		glViewport(view.offset.x, view.offset.y, view.extents.x, view.extents.y);
		glScissor(view.offset.x, view.offset.y, view.extents.x, view.extents.y);
		glClearColor(0.0f, 0.0f, 0.0f, 1.0f);
		glClear(GL_COLOR_BUFFER_BIT | GL_DEPTH_BUFFER_BIT);

		ShaderControl->BindPipeline<SceneVS, SceneFS>(GlobalShaders);

		auto sceneVS = GlobalShaders->Get<SceneVS>();

		for (ecs::Entity ent : game->entityManager.EntitiesWith<ecs::Renderable, ecs::Transform>())
		{
			auto comp = ent.Get<ecs::Renderable>();
			auto modelMat = ent.Get<ecs::Transform>()->GetModelTransform(*ent.GetManager());
			sceneVS->SetParams(view, modelMat);
			DrawRenderable(comp);
		}
	}

	void Renderer::EndFrame()
	{
		// TODO(pushrax) remove
		// Begin compute example.
		/*auto exampleRT = RTPool->Get(RenderTargetDesc(PF_RGBA8, { 256, 256 }));
		exampleRT->GetTexture().BindImage(0, GL_WRITE_ONLY);
		ShaderControl->BindPipeline<ExampleCS>(GlobalShaders);
		glDispatchCompute(256 / 16, 256 / 16, 1);

		// Draw resulting texture from compute example.
		exampleRT->GetTexture().Bind(0);
		ShaderControl->BindPipeline<BasicPostVS, ScreenCoverFS>(GlobalShaders);
		glViewport(0, 0, 256, 256);
		DrawScreenCover();*/
		// End compute example.

		RTPool->TickFrame();
		glfwSwapBuffers(window);
	}

	void Renderer::SetRenderTargets(size_t attachmentCount, const Texture *attachments, const Texture *depth)
	{
		GLuint fb = RTPool->GetFramebuffer(attachmentCount, attachments, depth);
		glBindFramebuffer(GL_FRAMEBUFFER, fb);
	}

	void Renderer::SetRenderTarget(const Texture *attachment0, const Texture *depth)
	{
		SetRenderTargets(1, attachment0, depth);
	}

	void Renderer::SetDefaultRenderTarget()
	{
		glBindFramebuffer(GL_FRAMEBUFFER, 0);
	}
}<|MERGE_RESOLUTION|>--- conflicted
+++ resolved
@@ -157,18 +157,15 @@
 		AssertGLOK("Renderer::Prepare");
 	}
 
-<<<<<<< HEAD
-	void Renderer::RenderPass(ecs::View &view)
-=======
-	ECS::View *updateLightCaches(Entity entity, ECS::Light *light)
-	{
-		auto *view = entity.Get<ECS::View>();
+	ecs::Handle<ecs::View> updateLightCaches(ecs::Entity entity, ecs::Handle<ecs::Light> light)
+	{
+		auto view = entity.Get<ecs::View>();
 
 		view->aspect = (float)view->extents.x / (float)view->extents.y;
 		view->projMat = glm::perspective(light->spotAngle * 2.0f, view->aspect, view->clip[0], view->clip[1]);
 		view->invProjMat = glm::inverse(view->projMat);
 
-		auto *transform = entity.Get<ECS::Transform>();
+		auto transform = entity.Get<ecs::Transform>();
 		view->invViewMat = transform->GetModelTransform(*entity.GetManager());
 		view->viewMat = glm::inverse(view->invViewMat);
 
@@ -180,15 +177,15 @@
 		// TODO(xthexder): Handle lights without shadowmaps
 		glm::ivec2 renderTargetSize;
 		bool first = true;
-		for (auto entity : game->entityManager.EntitiesWith<ECS::Light>())
-		{
-			auto light = entity.Get<ECS::Light>();
+		for (auto entity : game->entityManager.EntitiesWith<ecs::Light>())
+		{
+			auto light = entity.Get<ecs::Light>();
 			if (first)
 			{
 				light->intensity = FlashlightIntensity.Get();
 				first = false;
 			}
-			if (entity.Has<ECS::View>())
+			if (entity.Has<ecs::View>())
 			{
 				auto view = updateLightCaches(entity, light);
 				light->mapOffset = glm::vec4(renderTargetSize.x, 0, view->extents.x, view->extents.y);
@@ -203,14 +200,14 @@
 		auto renderTarget = RTPool->Get(RenderTargetDesc(PF_DEPTH32F, renderTargetSize));
 		SetRenderTargets(0, nullptr, &renderTarget->GetTexture());
 
-		for (auto entity : game->entityManager.EntitiesWith<ECS::Light>())
-		{
-			auto light = entity.Get<ECS::Light>();
-			if (entity.Has<ECS::View>())
+		for (auto entity : game->entityManager.EntitiesWith<ecs::Light>())
+		{
+			auto light = entity.Get<ecs::Light>();
+			if (entity.Has<ecs::View>())
 			{
 				light->mapOffset /= glm::vec4(renderTargetSize, renderTargetSize);
 
-				auto view = entity.Get<ECS::View>();
+				ecs::Handle<ecs::View> view = entity.Get<ecs::View>();
 				ForwardPass(*view);
 			}
 		}
@@ -218,8 +215,7 @@
 		return renderTarget;
 	}
 
-	void Renderer::RenderPass(ECS::View &view, shared_ptr<RenderTarget> shadowMap)
->>>>>>> 9374d34a
+	void Renderer::RenderPass(ecs::View &view, shared_ptr<RenderTarget> shadowMap)
 	{
 		RenderPhase phase("RenderPass", timer);
 
@@ -237,7 +233,7 @@
 
 		SetRenderTargets(2, attachments, &targets.Depth->GetTexture());
 
-		ECS::View forwardPassView = view;
+		ecs::View forwardPassView = view;
 		forwardPassView.offset = glm::ivec2();
 		ForwardPass(forwardPassView);
 
