--- conflicted
+++ resolved
@@ -648,28 +648,17 @@
 
 	void Renderer::DrawEntity(
 		const ecs::View &view, SceneShader *shader, ecs::Entity &ent, const PreDrawFunc &preDraw) {
-<<<<<<< HEAD
-		auto compRead = *ent.Get<ecs::Renderable>();
-		if (compRead.model) { return; }
-
-		// Don't render XR-excluded entities from XR views
-		if (view.viewType == ecs::View::VIEW_TYPE_XR && compRead.xrExcluded) { return; }
-=======
 		auto comp = ent.Get<ecs::Renderable>();
 		if (comp->hidden) { return; }
 
 		// Don't render XR-excluded entities from XR views
 		if (view.viewType == ecs::View::VIEW_TYPE_XR && comp->xrExcluded) { return; }
->>>>>>> c7e061b0
 
 		glm::mat4 modelMat = ent.Get<ecs::Transform>()->GetGlobalTransform(game->entityManager);
 
 		if (preDraw) preDraw(ent);
 
-<<<<<<< HEAD
 		auto comp = ent.Get<ecs::Renderable>();
-=======
->>>>>>> c7e061b0
 		if (!comp->model->glModel) { comp->model->glModel = make_shared<GLModel>(comp->model.get(), this); }
 		comp->model->glModel->Draw(shader,
 			modelMat,
