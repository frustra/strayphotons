/*
 * Stray Photons - Copyright (C) 2023 Jacob Wirth & Justin Li
 *
 * This Source Code Form is subject to the terms of the Mozilla Public License, v. 2.0.
 * If a copy of the MPL was not distributed with this file, You can obtain one at https://mozilla.org/MPL/2.0/.
 */

#include "InspectorGui.hh"

#include "ecs/EcsImpl.hh"
#include "ecs/StructFieldTypes.hh"
#include "editor/EditorSystem.hh"
#include "graphics/gui/definitions/EditorControls.hh"
#include "input/BindingNames.hh"

#include <imgui/imgui.h>
#include <imgui/misc/cpp/imgui_stdlib.h>

namespace sp {
    InspectorGui::InspectorGui(const string &name)
        : GuiRenderable(name,
              GuiLayoutAnchor::Right,
              {400, -1},
              ImGuiWindowFlags_NoTitleBar | ImGuiWindowFlags_NoResize | ImGuiWindowFlags_NoMove) {
        context = make_shared<EditorContext>();

        ecs::QueueTransaction<ecs::Write<ecs::EventInput>>([this](auto &lock) {
            ecs::Entity inspector = inspectorEntity.Get(lock);
            if (!inspector.Has<ecs::EventInput>(lock)) return;

            auto &eventInput = inspector.Get<ecs::EventInput>(lock);
            eventInput.Register(lock, events, EDITOR_EVENT_EDIT_TARGET);
        });
    }

    bool InspectorGui::PreDefine() {
        if (!context) return false;
        ZoneScoped;
        {
            auto lock = ecs::StartTransaction<ecs::Read<ecs::EventInput, ecs::ActiveScene>>();

            if (lock.Has<ecs::ActiveScene>()) {
                auto &active = lock.Get<ecs::ActiveScene>();
                if (context->scene != active.scene) {
                    ecs::QueueTransaction<ecs::Write<ecs::ActiveScene>>([scene = context->scene](auto &lock) {
                        if (lock.template Has<ecs::ActiveScene>()) {
                            lock.template Set<ecs::ActiveScene>(scene);
                        }
                    });
                }
            }

            ecs::Event event;
            while (ecs::EventInput::Poll(lock, events, event)) {
                if (event.name != EDITOR_EVENT_EDIT_TARGET) continue;

<<<<<<< HEAD
                if (event.data.type == ecs::EventDataType::Entity) {
                    ecs::Entity ent = event.data.ent;
                    targetEntity = ent;
                    if (ent && ecs::IsStaging(ent)) selectEntityView = true;
=======
                if (std::holds_alternative<ecs::Entity>(event.data)) {
                    auto newTarget = std::get<ecs::Entity>(event.data);
                    targetEntity = newTarget;
                    targetStagingEntity = ecs::IsStaging(newTarget);
>>>>>>> 8ffa1a74
                } else {
                    Errorf("Invalid editor event: %s", event.ToString());
                }
            }
            if (!targetEntity) return false;
        }

        ImGui::PushStyleColor(ImGuiCol_WindowBg, ImVec4(0.0f, 0.0f, 0.0f, 0.96f));
        ImGui::PushStyleColor(ImGuiCol_PopupBg, ImVec4(0.01f, 0.01f, 0.01f, 0.96f));
        ImGui::PushStyleColor(ImGuiCol_Button, ImVec4(0.10f, 0.15f, 0.40f, 1.0f));
        ImGui::PushStyleColor(ImGuiCol_Header, ImVec4(0.10f, 0.10f, 0.35f, 1.0f));
        ImGui::PushStyleColor(ImGuiCol_Tab, ImVec4(0.10f, 0.10f, 0.35f, 1.0f));
        return true;
    }

    void InspectorGui::PostDefine() {
        ImGui::PopStyleColor(5);
    }

    void InspectorGui::DefineContents() {
        ZoneScoped;

        if (ImGui::BeginTabBar("EditMode")) {
            ImGuiTabItemFlags openFlags = ImGuiTabItemFlags_None;
            if (targetEntity && !targetStagingEntity && stagingTabSelected) openFlags = ImGuiTabItemFlags_SetSelected;
            if (ImGui::BeginTabItem("Live View", nullptr, openFlags)) {
                stagingTabSelected = false;
                if (ImGui::Button("Close")) {
                    targetEntity = {};
                } else {
                    auto liveLock = ecs::StartTransaction<ecs::ReadAll>();
                    context->ShowEntityControls(liveLock, targetEntity);
                    if (targetEntity != context->target) {
                        ecs::QueueTransaction<ecs::SendEventsLock>([this](auto &lock) {
                            ecs::EventBindings::SendEvent(lock,
                                inspectorEntity,
                                ecs::Event{EDITOR_EVENT_EDIT_TARGET, inspectorEntity.Get(lock), context->target});
                        });
                    } else {
                        targetStagingEntity = ecs::IsStaging(context->target);
                    }
                }
                ImGui::EndTabItem();
            }
            openFlags = ImGuiTabItemFlags_None;
            if (targetEntity && targetStagingEntity && !stagingTabSelected) openFlags = ImGuiTabItemFlags_SetSelected;
            if (ImGui::BeginTabItem("Entity View", nullptr, openFlags)) {
                stagingTabSelected = true;
                if (ImGui::Button("Close")) {
                    targetEntity = {};
                } else {
                    auto stagingLock = ecs::StartStagingTransaction<ecs::ReadAll>();
                    context->ShowEntityControls(stagingLock, targetEntity);
                    if (targetEntity != context->target) {
                        ecs::QueueTransaction<ecs::SendEventsLock>([this](auto &lock) {
                            ecs::EventBindings::SendEvent(lock,
                                inspectorEntity,
                                ecs::Event{EDITOR_EVENT_EDIT_TARGET, inspectorEntity.Get(lock), context->target});
                        });
                    } else {
                        targetStagingEntity = ecs::IsStaging(context->target);
                    }
                }
                ImGui::EndTabItem();
            }
            if (ImGui::BeginTabItem("Signal Debugger")) {
                auto liveLock = ecs::StartTransaction<ecs::ReadAll>();
                context->ShowSignalControls(liveLock);
                ImGui::EndTabItem();
            }
            ImGui::EndTabBar();
        }
    }
} // namespace sp<|MERGE_RESOLUTION|>--- conflicted
+++ resolved
@@ -54,17 +54,10 @@
             while (ecs::EventInput::Poll(lock, events, event)) {
                 if (event.name != EDITOR_EVENT_EDIT_TARGET) continue;
 
-<<<<<<< HEAD
                 if (event.data.type == ecs::EventDataType::Entity) {
-                    ecs::Entity ent = event.data.ent;
-                    targetEntity = ent;
-                    if (ent && ecs::IsStaging(ent)) selectEntityView = true;
-=======
-                if (std::holds_alternative<ecs::Entity>(event.data)) {
-                    auto newTarget = std::get<ecs::Entity>(event.data);
+                    ecs::Entity newTarget = event.data.ent;
                     targetEntity = newTarget;
                     targetStagingEntity = ecs::IsStaging(newTarget);
->>>>>>> 8ffa1a74
                 } else {
                     Errorf("Invalid editor event: %s", event.ToString());
                 }
