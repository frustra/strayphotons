--- conflicted
+++ resolved
@@ -207,12 +207,8 @@
         }
         ImGui::Button(value ? value.Name().String().c_str() : "None");
         if (ImGui::BeginPopupContextItem(name.c_str(), ImGuiPopupFlags_MouseButtonLeft)) {
-<<<<<<< HEAD
-            auto selected = ShowAllEntities(fieldId, 400, ImGui::GetTextLineHeightWithSpacing() * 25);
-=======
-            ecs::EntityRef selectedRef;
-            bool selected = ShowAllEntities(selectedRef, fieldId, 400, ImGui::GetTextLineHeightWithSpacing() * 25);
->>>>>>> 8ffa1a74
+            EntityRef selectedRef;
+            auto selected = ShowAllEntities(selectedRef, fieldId, 400, ImGui::GetTextLineHeightWithSpacing() * 25);
             if (selected) {
                 value = selectedRef;
                 changed = true;
@@ -510,14 +506,9 @@
             liveSceneInfo.scene.data->name);
         auto &stagingInfo = stagingId.Get<SceneInfo>(staging);
 
-<<<<<<< HEAD
-        auto flatParentEntity = scene_util::BuildEntity(Lock<ReadAll>(staging), stagingInfo.nextStagingId);
+        FlatEntity flatParentEntity;
+        scene_util::BuildEntity(Lock<ReadAll>(staging), stagingInfo.nextStagingId, flatParentEntity);
         FlatEntity flatStagingEntity;
-=======
-        ecs::FlatEntity flatParentEntity;
-        scene_util::BuildEntity(ecs::Lock<ecs::ReadAll>(staging), stagingInfo.nextStagingId, flatParentEntity);
-        ecs::FlatEntity flatStagingEntity;
->>>>>>> 8ffa1a74
 
         ( // For each component:
             [&] {
