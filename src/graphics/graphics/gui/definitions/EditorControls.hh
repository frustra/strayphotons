--- conflicted
+++ resolved
@@ -335,11 +335,7 @@
         for (auto &instance : value) {
             if (!instance || !instance.state) continue;
             auto &state = *instance.state;
-<<<<<<< HEAD
-            std::lock_guard lock(state.mutex);
-=======
             std::lock_guard l(state.mutex);
->>>>>>> 74c8bff8
             std::string rowId = fieldId + "." + std::to_string(state.GetInstanceId());
             bool isOnTick = std::holds_alternative<ecs::OnTickFunc>(state.definition.callback) ||
                             std::holds_alternative<ecs::OnPhysicsUpdateFunc>(state.definition.callback);
@@ -443,11 +439,7 @@
         }
         if (ecs::IsStaging(target)) {
             for (auto &instanceId : removeList) {
-<<<<<<< HEAD
                 sp::erase_if(value, [&](auto &instance) {
-=======
-                sp::erase_if(value, [&](auto &&instance) {
->>>>>>> 74c8bff8
                     return instance.GetInstanceId() == instanceId;
                 });
                 changed = true;
