--- conflicted
+++ resolved
@@ -40,13 +40,8 @@
         guiEntity = ecs::NamedEntity("gui", name);
         keyboardEntity = ecs::NamedEntity("input", "keyboard");
 
-<<<<<<< HEAD
         GetSceneManager().QueueActionAndBlock(SceneAction::ApplySystemScene,
-            "gui-manager",
-=======
-        GetSceneManager().QueueActionAndBlock(SceneAction::AddSystemScene,
             "gui",
->>>>>>> 0ed69d46
             [this, layer](ecs::Lock<ecs::AddRemove> lock, std::shared_ptr<Scene> scene) {
                 auto ent = scene->NewSystemEntity(lock, scene, guiEntity.Name());
                 ent.Set<ecs::FocusLayer>(lock, layer);
