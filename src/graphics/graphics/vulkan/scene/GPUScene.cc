--- conflicted
+++ resolved
@@ -172,19 +172,11 @@
         }
         for (auto &ent : lock.EntitiesWith<ecs::Light>()) {
             auto &light = ent.Get<ecs::Light>(lock);
-<<<<<<< HEAD
-            if (light.gelName.empty() || starts_with(light.gelName, "gui:")) continue;
-            if (light.gelName.length() > 6 && starts_with(light.gelName, "graph:")) {
-                textureCache[light.gelName] = {};
-            } else if (light.gelName.length() > 6 && starts_with(light.gelName, "asset:")) {
-                auto it = textureCache.find(light.gelName);
-=======
-            if (light.filterName.empty()) continue;
+            if (light.filterName.empty() || starts_with(light.filterName, "gui:")) continue;
             if (light.filterName.length() > 6 && starts_with(light.filterName, "graph:")) {
                 textureCache[light.filterName] = {};
             } else if (light.filterName.length() > 6 && starts_with(light.filterName, "asset:")) {
                 auto it = textureCache.find(light.filterName);
->>>>>>> 4903fd0d
                 if (it == textureCache.end()) {
                     auto handle = textures.LoadAssetImage(light.filterName.substr(6), true);
                     textureCache[light.filterName] = handle;
@@ -195,8 +187,7 @@
                     if (!handle.Ready()) complete = false;
                 }
             } else {
-<<<<<<< HEAD
-                Warnf("Entity %s has unknown gel texture: %s", ecs::ToString(lock, ent), light.gelName);
+                Warnf("Entity %s has unknown filter texture: %s", ecs::ToString(lock, ent), light.filterName);
             }
         }
         for (auto &ent : lock.EntitiesWith<ecs::Screen>()) {
@@ -217,9 +208,6 @@
                 }
             } else {
                 Warnf("Entity %s has unknown screen texture: %s", ecs::ToString(lock, ent), screen.textureName);
-=======
-                Logf("Entity %s has unknown filter texture: %s", ecs::ToString(lock, ent), light.filterName);
->>>>>>> 4903fd0d
             }
         }
         return complete;
