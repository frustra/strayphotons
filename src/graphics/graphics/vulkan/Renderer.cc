#include "Renderer.hh"

#include "CommandContext.hh"
#include "DeviceContext.hh"
#include "Model.hh"
#include "Vertex.hh"
#include "core/Logging.hh"
#include "ecs/EcsImpl.hh"

<<<<<<< HEAD
// temporary for shader access, shaders should be compiled somewhere else later
#include "assets/Asset.hh"
#include "assets/AssetManager.hh"
#include "assets/Model.hh"

#include <tiny_gltf.h>

=======
>>>>>>> b944ad8b
namespace sp::vulkan {
    Renderer::Renderer(ecs::Lock<ecs::AddRemove> lock, DeviceContext &device) : device(device) {}

    Renderer::~Renderer() {
        device->waitIdle();
    }

    void Renderer::RenderPass(const ecs::View &view, DrawLock lock, RenderTarget *finalOutput) {
        // TODO: don't expose the image index, just return a temporary CommandContext from an internal pool
        auto swapchainImageIndex = device.CurrentSwapchainImageIndex();
        if (swapchainImageIndex >= commandContexts.size()) commandContexts.resize(swapchainImageIndex + 1);

        auto &commandsPtr = commandContexts[swapchainImageIndex];
        if (!commandsPtr) commandsPtr = device.CreateCommandContext();
        auto &commands = *commandsPtr;

        commands.BeginRenderPass(device.SwapchainRenderPassInfo(true));
        commands.SetDefaultOpaqueState();

        commands.SetShader(ShaderStage::Vertex, "test.vert");
        commands.SetShader(ShaderStage::Fragment, "test.frag");

        // TODO hook up view to renderpass

        ecs::View forwardPassView = view;
        ForwardPass(commands, forwardPassView, lock, [&](auto lock, Tecs::Entity &ent) {});

        commands.EndRenderPass();
    }

    void Renderer::ForwardPass(CommandContext &commands, ecs::View &view, DrawLock lock, const PreDrawFunc &preDraw) {
        for (Tecs::Entity &ent : lock.EntitiesWith<ecs::Renderable>()) {
            if (ent.Has<ecs::Renderable, ecs::Transform>(lock)) {
                if (ent.Has<ecs::Mirror>(lock)) continue;
                DrawEntity(commands, view, lock, ent, preDraw);
            }
        }

        for (Tecs::Entity &ent : lock.EntitiesWith<ecs::Renderable>()) {
            if (ent.Has<ecs::Renderable, ecs::Transform, ecs::Mirror>(lock)) {
                DrawEntity(commands, view, lock, ent, preDraw);
            }
        }
    }

<<<<<<< HEAD
    void Renderer::CleanupPipeline() {
        depthImageView.reset();
        depthImage.Destroy();
        swapchainFramebuffers.clear();
        commandBuffers.clear();
        graphicsPipeline.reset();
        pipelineLayout.reset();
        renderPass.reset();
    }

    void Renderer::CreatePipeline(vk::Extent2D extent) {
        auto vertShaderAsset = GAssets.Load("shaders/vulkan/bin/test.vert.spv");
        Assert(vertShaderAsset != nullptr, "Test vertex shader asset is missing");
        vertShaderAsset->WaitUntilValid();
        vk::ShaderModuleCreateInfo vertShaderCreateInfo;
        vertShaderCreateInfo.pCode = reinterpret_cast<const uint32_t *>(vertShaderAsset->Buffer());
        vertShaderCreateInfo.codeSize = vertShaderAsset->BufferSize();
        auto vertShaderModule = device.createShaderModuleUnique(vertShaderCreateInfo);

        auto fragShaderAsset = GAssets.Load("shaders/vulkan/bin/test.frag.spv");
        Assert(fragShaderAsset != nullptr, "Test fragment shader asset is missing");
        fragShaderAsset->WaitUntilValid();
        vk::ShaderModuleCreateInfo fragShaderCreateInfo;
        fragShaderCreateInfo.pCode = reinterpret_cast<const uint32_t *>(fragShaderAsset->Buffer());
        fragShaderCreateInfo.codeSize = fragShaderAsset->BufferSize();
        auto fragShaderModule = device.createShaderModuleUnique(fragShaderCreateInfo);

        vk::PipelineShaderStageCreateInfo vertShaderStageInfo;
        vertShaderStageInfo.stage = vk::ShaderStageFlagBits::eVertex;
        vertShaderStageInfo.module = *vertShaderModule;
        vertShaderStageInfo.pName = "main";

        vk::PipelineShaderStageCreateInfo fragShaderStageInfo;
        fragShaderStageInfo.stage = vk::ShaderStageFlagBits::eFragment;
        fragShaderStageInfo.module = *fragShaderModule;
        fragShaderStageInfo.pName = "main";

        std::vector<vk::PipelineShaderStageCreateInfo> shaderStages = {vertShaderStageInfo, fragShaderStageInfo};

        vk::PipelineInputAssemblyStateCreateInfo inputAssembly;
        inputAssembly.topology = vk::PrimitiveTopology::eTriangleList;

        vk::Viewport viewport;
        viewport.width = extent.width;
        viewport.height = -(float)extent.height;
        viewport.x = 0;
        viewport.y = extent.height;
        viewport.minDepth = 0.0f;
        viewport.maxDepth = 1.0f;

        vk::Rect2D scissor;
        scissor.extent = extent;

        vk::PipelineViewportStateCreateInfo viewportState;
        viewportState.viewportCount = 1;
        viewportState.pViewports = &viewport;
        viewportState.scissorCount = 1;
        viewportState.pScissors = &scissor;

        vk::PipelineRasterizationStateCreateInfo rasterizer;
        rasterizer.polygonMode = vk::PolygonMode::eFill;
        rasterizer.depthClampEnable = VK_FALSE;
        rasterizer.rasterizerDiscardEnable = VK_FALSE;
        rasterizer.lineWidth = 1.0f;
        rasterizer.cullMode = vk::CullModeFlagBits::eBack;
        rasterizer.frontFace = vk::FrontFace::eCounterClockwise;

        vk::PipelineColorBlendAttachmentState colorBlendAttachment;
        colorBlendAttachment.colorWriteMask = vk::ColorComponentFlagBits::eR | vk::ColorComponentFlagBits::eG |
                                              vk::ColorComponentFlagBits::eB | vk::ColorComponentFlagBits::eA;

        vk::PipelineColorBlendStateCreateInfo colorBlending;
        colorBlending.attachmentCount = 1;
        colorBlending.pAttachments = &colorBlendAttachment;

        vk::PushConstantRange pushConstantRange;
        pushConstantRange.offset = 0;
        pushConstantRange.size = sizeof(MeshPushConstants);
        pushConstantRange.stageFlags = vk::ShaderStageFlagBits::eVertex;

        vk::PipelineLayoutCreateInfo pipelineLayoutInfo;
        pipelineLayoutInfo.pushConstantRangeCount = 1;
        pipelineLayoutInfo.pPushConstantRanges = &pushConstantRange;
        pipelineLayout = device.createPipelineLayoutUnique(pipelineLayoutInfo);

        vk::ImageCreateInfo depthImageInfo;
        depthImageInfo.imageType = vk::ImageType::e2D;
        depthImageInfo.format = vk::Format::eD24UnormS8Uint;
        depthImageInfo.usage = vk::ImageUsageFlagBits::eDepthStencilAttachment;
        depthImageInfo.extent = vk::Extent3D(extent.width, extent.height, 1);
        depthImageInfo.mipLevels = 1;
        depthImageInfo.arrayLayers = 1;
        depthImageInfo.samples = vk::SampleCountFlagBits::e1;

        vk::AttachmentDescription colorAttachment;
        colorAttachment.format = context.SwapchainImageFormat();
        colorAttachment.samples = vk::SampleCountFlagBits::e1;
        colorAttachment.loadOp = vk::AttachmentLoadOp::eClear;
        colorAttachment.storeOp = vk::AttachmentStoreOp::eStore;
        colorAttachment.stencilLoadOp = vk::AttachmentLoadOp::eClear;
        colorAttachment.stencilStoreOp = vk::AttachmentStoreOp::eStore;
        colorAttachment.initialLayout = vk::ImageLayout::eUndefined;
        colorAttachment.finalLayout = vk::ImageLayout::ePresentSrcKHR;

        vk::AttachmentDescription depthAttachment;
        depthAttachment.format = depthImageInfo.format;
        depthAttachment.samples = vk::SampleCountFlagBits::e1;
        depthAttachment.loadOp = vk::AttachmentLoadOp::eClear;
        depthAttachment.storeOp = vk::AttachmentStoreOp::eDontCare;
        depthAttachment.stencilLoadOp = vk::AttachmentLoadOp::eDontCare;
        depthAttachment.stencilStoreOp = vk::AttachmentStoreOp::eDontCare;
        depthAttachment.initialLayout = vk::ImageLayout::eUndefined;
        depthAttachment.finalLayout = vk::ImageLayout::eDepthStencilAttachmentOptimal;

        vk::AttachmentReference colorAttachmentRef;
        colorAttachmentRef.attachment = 0;
        colorAttachmentRef.layout = vk::ImageLayout::eColorAttachmentOptimal;

        vk::AttachmentReference depthAttachmentRef;
        depthAttachmentRef.attachment = 1;
        depthAttachmentRef.layout = vk::ImageLayout::eDepthStencilAttachmentOptimal;

        vk::SubpassDescription subpass;
        subpass.pipelineBindPoint = vk::PipelineBindPoint::eGraphics;
        subpass.colorAttachmentCount = 1;
        subpass.pColorAttachments = &colorAttachmentRef;
        subpass.pDepthStencilAttachment = &depthAttachmentRef;

        vk::SubpassDependency dependency;
        dependency.srcSubpass = VK_SUBPASS_EXTERNAL;
        dependency.dstSubpass = 0;
        dependency.srcStageMask = vk::PipelineStageFlagBits::eColorAttachmentOutput |
                                  vk::PipelineStageFlagBits::eEarlyFragmentTests;
        dependency.srcAccessMask = vk::AccessFlagBits::eNoneKHR;
        dependency.dstStageMask = vk::PipelineStageFlagBits::eColorAttachmentOutput |
                                  vk::PipelineStageFlagBits::eEarlyFragmentTests;
        dependency.dstAccessMask = vk::AccessFlagBits::eColorAttachmentWrite |
                                   vk::AccessFlagBits::eDepthStencilAttachmentWrite;

        std::array<vk::AttachmentDescription, 2> attachments = {colorAttachment, depthAttachment};

        vk::RenderPassCreateInfo renderPassInfo;
        renderPassInfo.attachmentCount = attachments.size();
        renderPassInfo.pAttachments = attachments.data();
        renderPassInfo.subpassCount = 1;
        renderPassInfo.pSubpasses = &subpass;
        renderPassInfo.dependencyCount = 1;
        renderPassInfo.pDependencies = &dependency;

        renderPass = device.createRenderPassUnique(renderPassInfo);

        vk::PipelineMultisampleStateCreateInfo multisampling;
        multisampling.sampleShadingEnable = false;
        multisampling.rasterizationSamples = vk::SampleCountFlagBits::e1;

        vk::PipelineDepthStencilStateCreateInfo depthStencil;
        depthStencil.depthTestEnable = true;
        depthStencil.depthWriteEnable = true;
        depthStencil.depthCompareOp = vk::CompareOp::eLess;
        depthStencil.depthBoundsTestEnable = false;
        depthStencil.minDepthBounds = 0.0f;
        depthStencil.maxDepthBounds = 1.0f;
        depthStencil.stencilTestEnable = false;

        auto vertexInputInfo = SceneVertex::InputInfo();

        vk::GraphicsPipelineCreateInfo pipelineInfo;
        pipelineInfo.stageCount = 2;
        pipelineInfo.pStages = shaderStages.data();
        pipelineInfo.pVertexInputState = &vertexInputInfo.PipelineInputInfo();
        pipelineInfo.pInputAssemblyState = &inputAssembly;
        pipelineInfo.pViewportState = &viewportState;
        pipelineInfo.pRasterizationState = &rasterizer;
        pipelineInfo.pMultisampleState = &multisampling;
        pipelineInfo.pDepthStencilState = &depthStencil;
        pipelineInfo.pColorBlendState = &colorBlending;
        pipelineInfo.layout = *pipelineLayout;
        pipelineInfo.renderPass = *renderPass;
        pipelineInfo.subpass = 0;

        auto pipelinesResult = device.createGraphicsPipelinesUnique({}, {pipelineInfo});
        AssertVKSuccess(pipelinesResult.result, "creating pipelines");
        graphicsPipeline = std::move(pipelinesResult.value[0]);

        depthImage = context.AllocateImage(depthImageInfo, VMA_MEMORY_USAGE_GPU_ONLY);

        vk::ImageViewCreateInfo depthImageViewInfo;
        depthImageViewInfo.format = depthImageInfo.format;
        depthImageViewInfo.image = *depthImage;
        depthImageViewInfo.viewType = vk::ImageViewType::e2D;
        depthImageViewInfo.subresourceRange.aspectMask = vk::ImageAspectFlagBits::eDepth;
        depthImageViewInfo.subresourceRange.baseMipLevel = 0;
        depthImageViewInfo.subresourceRange.levelCount = 1;
        depthImageViewInfo.subresourceRange.baseArrayLayer = 0;
        depthImageViewInfo.subresourceRange.layerCount = 1;

        depthImageView = device.createImageViewUnique(depthImageViewInfo);

        auto imageViews = context.SwapchainImageViews();
        swapchainFramebuffers.clear();
        for (size_t i = 0; i < imageViews.size(); i++) {
            std::array<vk::ImageView, 2> attachments = {imageViews[i], *depthImageView};

            vk::FramebufferCreateInfo framebufferInfo{};
            framebufferInfo.renderPass = *renderPass;
            framebufferInfo.attachmentCount = attachments.size();
            framebufferInfo.pAttachments = attachments.data();
            framebufferInfo.width = extent.width;
            framebufferInfo.height = extent.height;
            framebufferInfo.layers = 1;

            swapchainFramebuffers.push_back(device.createFramebufferUnique(framebufferInfo));
        }

        commandBuffers = context.CreateCommandBuffers(swapchainFramebuffers.size());
    }

    class VulkanModel final : public NonCopyable {
    public:
        struct Primitive : public NonCopyable {
            UniqueBuffer indexBuffer;
            vk::IndexType indexType = vk::IndexType::eNoneKHR;
            size_t indexCount;

            UniqueBuffer vertexBuffer;
            glm::mat4 transform;
        };

        VulkanModel(const std::shared_ptr<const sp::Model> &model, Renderer *renderer)
            : renderer(renderer), modelName(model->name), sourceModel(model) {
            vector<SceneVertex> vertices;

            // TODO: cache the output somewhere. Keeping the conversion code in
            // the engine will be useful for any dynamic loading in the future,
            // but we don't want to do it every time a model is loaded.
            for (auto &primitive : model->Primitives()) {
                // TODO: this implementation assumes a lot about the model format,
                // and asserts the assumptions. It would be better to support more
                // kinds of inputs, and convert the data rather than just failing.
                Assert(primitive.drawMode == Model::DrawMode::Triangles, "draw mode must be Triangles");

                auto &p = *primitives.emplace_back(make_shared<Primitive>());
                auto &buffers = model->GetGltfModel()->buffers;

                switch (primitive.indexBuffer.componentType) {
                case TINYGLTF_COMPONENT_TYPE_UNSIGNED_INT:
                    p.indexType = vk::IndexType::eUint32;
                    Assert(primitive.indexBuffer.byteStride == 4, "index buffer must be tightly packed");
                    break;
                case TINYGLTF_COMPONENT_TYPE_UNSIGNED_SHORT:
                    p.indexType = vk::IndexType::eUint16;
                    Assert(primitive.indexBuffer.byteStride == 2, "index buffer must be tightly packed");
                    break;
                }
                Assert(p.indexType != vk::IndexType::eNoneKHR, "unimplemented vertex index type");

                auto &indexBuffer = buffers[primitive.indexBuffer.bufferIndex];
                size_t indexBufferSize = primitive.indexBuffer.componentCount * primitive.indexBuffer.byteStride;
                Assert(primitive.indexBuffer.byteOffset + indexBufferSize <= indexBuffer.data.size(),
                       "indexes overflow buffer");

                p.indexBuffer = renderer->context.AllocateBuffer(indexBufferSize,
                                                                 vk::BufferUsageFlagBits::eIndexBuffer,
                                                                 VMA_MEMORY_USAGE_CPU_TO_GPU);

                void *data;
                p.indexBuffer.Map(&data);
                memcpy(data, &indexBuffer.data[primitive.indexBuffer.byteOffset], indexBufferSize);
                p.indexBuffer.Unmap();

                p.indexCount = primitive.indexBuffer.componentCount;

                auto &posAttr = primitive.attributes[0];
                auto &normalAttr = primitive.attributes[1];
                auto &uvAttr = primitive.attributes[2];

                if (posAttr.componentCount) {
                    Assert(posAttr.componentType == TINYGLTF_PARAMETER_TYPE_FLOAT,
                           "position attribute must be a float vector");
                    Assert(posAttr.componentFields == 3, "position attribute must be a vec3");
                }
                if (normalAttr.componentCount) {
                    Assert(normalAttr.componentType == TINYGLTF_PARAMETER_TYPE_FLOAT,
                           "normal attribute must be a float vector");
                    Assert(normalAttr.componentFields == 3, "normal attribute must be a vec3");
                }
                if (uvAttr.componentCount) {
                    Assert(uvAttr.componentType == TINYGLTF_PARAMETER_TYPE_FLOAT,
                           "uv attribute must be a float vector");
                    Assert(uvAttr.componentFields == 2, "uv attribute must be a vec2");
                }

                vertices.resize(posAttr.componentCount);

                for (size_t i = 0; i < posAttr.componentCount; i++) {
                    SceneVertex &vertex = vertices[i];

                    vertex.position = reinterpret_cast<const glm::vec3 &>(
                        buffers[posAttr.bufferIndex].data[posAttr.byteOffset + i * posAttr.byteStride]);

                    if (normalAttr.componentCount) {
                        vertex.normal = reinterpret_cast<const glm::vec3 &>(
                            buffers[normalAttr.bufferIndex].data[normalAttr.byteOffset + i * normalAttr.byteStride]);
                    }

                    if (uvAttr.componentCount) {
                        vertex.uv = reinterpret_cast<const glm::vec2 &>(
                            buffers[uvAttr.bufferIndex].data[uvAttr.byteOffset + i * uvAttr.byteStride]);
                    }
                }

                size_t vertexBufferSize = vertices.size() * sizeof(vertices[0]);
                p.vertexBuffer = renderer->context.AllocateBuffer(vertexBufferSize,
                                                                  vk::BufferUsageFlagBits::eVertexBuffer,
                                                                  VMA_MEMORY_USAGE_CPU_TO_GPU);

                p.vertexBuffer.Map(&data);
                memcpy(data, vertices.data(), vertexBufferSize);
                p.vertexBuffer.Unmap();
            }
        }

        ~VulkanModel() {
            Debugf("Destroying VulkanModel %s", modelName);
        }

        void AppendDrawCommands(vk::CommandBuffer &commands, glm::mat4 modelMat, const ecs::View &view) {
            for (auto &primitivePtr : primitives) {
                auto &primitive = *primitivePtr;
                MeshPushConstants constants;
                constants.projection = view.projMat;
                constants.view = view.viewMat;
                constants.model = modelMat * primitive.transform;

                commands.pushConstants(renderer->PipelineLayout(),
                                       vk::ShaderStageFlagBits::eVertex,
                                       0,
                                       sizeof(MeshPushConstants),
                                       &constants);

                commands.bindIndexBuffer(*primitive.indexBuffer, 0, primitive.indexType);
                commands.bindVertexBuffers(0, {*primitive.vertexBuffer}, {0});
                commands.drawIndexed(primitive.indexCount, 1, 0, 0, 0);
            }
        }

    private:
        vector<shared_ptr<Primitive>> primitives;
        Renderer *renderer;
        string modelName;

        std::shared_ptr<const sp::Model> sourceModel;
    };

    void Renderer::DrawEntity(vk::CommandBuffer &commands,
=======
    void Renderer::DrawEntity(CommandContext &commands,
>>>>>>> b944ad8b
                              const ecs::View &view,
                              DrawLock lock,
                              Tecs::Entity &ent,
                              const PreDrawFunc &preDraw) {
        auto &comp = ent.Get<ecs::Renderable>(lock);
        if (!comp.model || !comp.model->Valid()) return;

        // Filter entities that aren't members of all layers in the view's visibility mask.
        ecs::Renderable::VisibilityMask mask = comp.visibility;
        mask &= view.visibilityMask;
        if (mask != view.visibilityMask) return;

        glm::mat4 modelMat = ent.Get<ecs::Transform>(lock).GetGlobalTransform(lock);

        if (preDraw) preDraw(lock, ent);

        auto model = activeModels.Load(comp.model->name);
        if (!model) {
            model = make_shared<Model>(comp.model.get(), this);
            activeModels.Register(comp.model->name, model);
        }

        model->AppendDrawCommands(commands, modelMat, view); // TODO pass and use comp.model->bones
    }

    void Renderer::EndFrame() {
        vk::SubmitInfo submitInfo;
        vk::PipelineStageFlags waitStages[] = {vk::PipelineStageFlagBits::eColorAttachmentOutput};

        auto imageAvailableSem = device.CurrentFrameImageAvailableSemaphore();
        auto renderCompleteSem = device.CurrentFrameRenderCompleteSemaphore();

        auto commands = commandContexts[device.CurrentSwapchainImageIndex()];
        auto commandBuffer = commands->GetCommandBuffer();

        submitInfo.waitSemaphoreCount = 1;
        submitInfo.pWaitSemaphores = &imageAvailableSem;
        submitInfo.pWaitDstStageMask = waitStages;
        submitInfo.signalSemaphoreCount = 1;
        submitInfo.pSignalSemaphores = &renderCompleteSem;
        submitInfo.commandBufferCount = 1;
        submitInfo.pCommandBuffers = &commandBuffer;

        device.GraphicsQueue().submit({submitInfo}, device.ResetCurrentFrameFence());

        activeModels.Tick();
    }

} // namespace sp::vulkan<|MERGE_RESOLUTION|>--- conflicted
+++ resolved
@@ -4,19 +4,10 @@
 #include "DeviceContext.hh"
 #include "Model.hh"
 #include "Vertex.hh"
+#include "assets/Model.hh"
 #include "core/Logging.hh"
 #include "ecs/EcsImpl.hh"
 
-<<<<<<< HEAD
-// temporary for shader access, shaders should be compiled somewhere else later
-#include "assets/Asset.hh"
-#include "assets/AssetManager.hh"
-#include "assets/Model.hh"
-
-#include <tiny_gltf.h>
-
-=======
->>>>>>> b944ad8b
 namespace sp::vulkan {
     Renderer::Renderer(ecs::Lock<ecs::AddRemove> lock, DeviceContext &device) : device(device) {}
 
@@ -62,365 +53,7 @@
         }
     }
 
-<<<<<<< HEAD
-    void Renderer::CleanupPipeline() {
-        depthImageView.reset();
-        depthImage.Destroy();
-        swapchainFramebuffers.clear();
-        commandBuffers.clear();
-        graphicsPipeline.reset();
-        pipelineLayout.reset();
-        renderPass.reset();
-    }
-
-    void Renderer::CreatePipeline(vk::Extent2D extent) {
-        auto vertShaderAsset = GAssets.Load("shaders/vulkan/bin/test.vert.spv");
-        Assert(vertShaderAsset != nullptr, "Test vertex shader asset is missing");
-        vertShaderAsset->WaitUntilValid();
-        vk::ShaderModuleCreateInfo vertShaderCreateInfo;
-        vertShaderCreateInfo.pCode = reinterpret_cast<const uint32_t *>(vertShaderAsset->Buffer());
-        vertShaderCreateInfo.codeSize = vertShaderAsset->BufferSize();
-        auto vertShaderModule = device.createShaderModuleUnique(vertShaderCreateInfo);
-
-        auto fragShaderAsset = GAssets.Load("shaders/vulkan/bin/test.frag.spv");
-        Assert(fragShaderAsset != nullptr, "Test fragment shader asset is missing");
-        fragShaderAsset->WaitUntilValid();
-        vk::ShaderModuleCreateInfo fragShaderCreateInfo;
-        fragShaderCreateInfo.pCode = reinterpret_cast<const uint32_t *>(fragShaderAsset->Buffer());
-        fragShaderCreateInfo.codeSize = fragShaderAsset->BufferSize();
-        auto fragShaderModule = device.createShaderModuleUnique(fragShaderCreateInfo);
-
-        vk::PipelineShaderStageCreateInfo vertShaderStageInfo;
-        vertShaderStageInfo.stage = vk::ShaderStageFlagBits::eVertex;
-        vertShaderStageInfo.module = *vertShaderModule;
-        vertShaderStageInfo.pName = "main";
-
-        vk::PipelineShaderStageCreateInfo fragShaderStageInfo;
-        fragShaderStageInfo.stage = vk::ShaderStageFlagBits::eFragment;
-        fragShaderStageInfo.module = *fragShaderModule;
-        fragShaderStageInfo.pName = "main";
-
-        std::vector<vk::PipelineShaderStageCreateInfo> shaderStages = {vertShaderStageInfo, fragShaderStageInfo};
-
-        vk::PipelineInputAssemblyStateCreateInfo inputAssembly;
-        inputAssembly.topology = vk::PrimitiveTopology::eTriangleList;
-
-        vk::Viewport viewport;
-        viewport.width = extent.width;
-        viewport.height = -(float)extent.height;
-        viewport.x = 0;
-        viewport.y = extent.height;
-        viewport.minDepth = 0.0f;
-        viewport.maxDepth = 1.0f;
-
-        vk::Rect2D scissor;
-        scissor.extent = extent;
-
-        vk::PipelineViewportStateCreateInfo viewportState;
-        viewportState.viewportCount = 1;
-        viewportState.pViewports = &viewport;
-        viewportState.scissorCount = 1;
-        viewportState.pScissors = &scissor;
-
-        vk::PipelineRasterizationStateCreateInfo rasterizer;
-        rasterizer.polygonMode = vk::PolygonMode::eFill;
-        rasterizer.depthClampEnable = VK_FALSE;
-        rasterizer.rasterizerDiscardEnable = VK_FALSE;
-        rasterizer.lineWidth = 1.0f;
-        rasterizer.cullMode = vk::CullModeFlagBits::eBack;
-        rasterizer.frontFace = vk::FrontFace::eCounterClockwise;
-
-        vk::PipelineColorBlendAttachmentState colorBlendAttachment;
-        colorBlendAttachment.colorWriteMask = vk::ColorComponentFlagBits::eR | vk::ColorComponentFlagBits::eG |
-                                              vk::ColorComponentFlagBits::eB | vk::ColorComponentFlagBits::eA;
-
-        vk::PipelineColorBlendStateCreateInfo colorBlending;
-        colorBlending.attachmentCount = 1;
-        colorBlending.pAttachments = &colorBlendAttachment;
-
-        vk::PushConstantRange pushConstantRange;
-        pushConstantRange.offset = 0;
-        pushConstantRange.size = sizeof(MeshPushConstants);
-        pushConstantRange.stageFlags = vk::ShaderStageFlagBits::eVertex;
-
-        vk::PipelineLayoutCreateInfo pipelineLayoutInfo;
-        pipelineLayoutInfo.pushConstantRangeCount = 1;
-        pipelineLayoutInfo.pPushConstantRanges = &pushConstantRange;
-        pipelineLayout = device.createPipelineLayoutUnique(pipelineLayoutInfo);
-
-        vk::ImageCreateInfo depthImageInfo;
-        depthImageInfo.imageType = vk::ImageType::e2D;
-        depthImageInfo.format = vk::Format::eD24UnormS8Uint;
-        depthImageInfo.usage = vk::ImageUsageFlagBits::eDepthStencilAttachment;
-        depthImageInfo.extent = vk::Extent3D(extent.width, extent.height, 1);
-        depthImageInfo.mipLevels = 1;
-        depthImageInfo.arrayLayers = 1;
-        depthImageInfo.samples = vk::SampleCountFlagBits::e1;
-
-        vk::AttachmentDescription colorAttachment;
-        colorAttachment.format = context.SwapchainImageFormat();
-        colorAttachment.samples = vk::SampleCountFlagBits::e1;
-        colorAttachment.loadOp = vk::AttachmentLoadOp::eClear;
-        colorAttachment.storeOp = vk::AttachmentStoreOp::eStore;
-        colorAttachment.stencilLoadOp = vk::AttachmentLoadOp::eClear;
-        colorAttachment.stencilStoreOp = vk::AttachmentStoreOp::eStore;
-        colorAttachment.initialLayout = vk::ImageLayout::eUndefined;
-        colorAttachment.finalLayout = vk::ImageLayout::ePresentSrcKHR;
-
-        vk::AttachmentDescription depthAttachment;
-        depthAttachment.format = depthImageInfo.format;
-        depthAttachment.samples = vk::SampleCountFlagBits::e1;
-        depthAttachment.loadOp = vk::AttachmentLoadOp::eClear;
-        depthAttachment.storeOp = vk::AttachmentStoreOp::eDontCare;
-        depthAttachment.stencilLoadOp = vk::AttachmentLoadOp::eDontCare;
-        depthAttachment.stencilStoreOp = vk::AttachmentStoreOp::eDontCare;
-        depthAttachment.initialLayout = vk::ImageLayout::eUndefined;
-        depthAttachment.finalLayout = vk::ImageLayout::eDepthStencilAttachmentOptimal;
-
-        vk::AttachmentReference colorAttachmentRef;
-        colorAttachmentRef.attachment = 0;
-        colorAttachmentRef.layout = vk::ImageLayout::eColorAttachmentOptimal;
-
-        vk::AttachmentReference depthAttachmentRef;
-        depthAttachmentRef.attachment = 1;
-        depthAttachmentRef.layout = vk::ImageLayout::eDepthStencilAttachmentOptimal;
-
-        vk::SubpassDescription subpass;
-        subpass.pipelineBindPoint = vk::PipelineBindPoint::eGraphics;
-        subpass.colorAttachmentCount = 1;
-        subpass.pColorAttachments = &colorAttachmentRef;
-        subpass.pDepthStencilAttachment = &depthAttachmentRef;
-
-        vk::SubpassDependency dependency;
-        dependency.srcSubpass = VK_SUBPASS_EXTERNAL;
-        dependency.dstSubpass = 0;
-        dependency.srcStageMask = vk::PipelineStageFlagBits::eColorAttachmentOutput |
-                                  vk::PipelineStageFlagBits::eEarlyFragmentTests;
-        dependency.srcAccessMask = vk::AccessFlagBits::eNoneKHR;
-        dependency.dstStageMask = vk::PipelineStageFlagBits::eColorAttachmentOutput |
-                                  vk::PipelineStageFlagBits::eEarlyFragmentTests;
-        dependency.dstAccessMask = vk::AccessFlagBits::eColorAttachmentWrite |
-                                   vk::AccessFlagBits::eDepthStencilAttachmentWrite;
-
-        std::array<vk::AttachmentDescription, 2> attachments = {colorAttachment, depthAttachment};
-
-        vk::RenderPassCreateInfo renderPassInfo;
-        renderPassInfo.attachmentCount = attachments.size();
-        renderPassInfo.pAttachments = attachments.data();
-        renderPassInfo.subpassCount = 1;
-        renderPassInfo.pSubpasses = &subpass;
-        renderPassInfo.dependencyCount = 1;
-        renderPassInfo.pDependencies = &dependency;
-
-        renderPass = device.createRenderPassUnique(renderPassInfo);
-
-        vk::PipelineMultisampleStateCreateInfo multisampling;
-        multisampling.sampleShadingEnable = false;
-        multisampling.rasterizationSamples = vk::SampleCountFlagBits::e1;
-
-        vk::PipelineDepthStencilStateCreateInfo depthStencil;
-        depthStencil.depthTestEnable = true;
-        depthStencil.depthWriteEnable = true;
-        depthStencil.depthCompareOp = vk::CompareOp::eLess;
-        depthStencil.depthBoundsTestEnable = false;
-        depthStencil.minDepthBounds = 0.0f;
-        depthStencil.maxDepthBounds = 1.0f;
-        depthStencil.stencilTestEnable = false;
-
-        auto vertexInputInfo = SceneVertex::InputInfo();
-
-        vk::GraphicsPipelineCreateInfo pipelineInfo;
-        pipelineInfo.stageCount = 2;
-        pipelineInfo.pStages = shaderStages.data();
-        pipelineInfo.pVertexInputState = &vertexInputInfo.PipelineInputInfo();
-        pipelineInfo.pInputAssemblyState = &inputAssembly;
-        pipelineInfo.pViewportState = &viewportState;
-        pipelineInfo.pRasterizationState = &rasterizer;
-        pipelineInfo.pMultisampleState = &multisampling;
-        pipelineInfo.pDepthStencilState = &depthStencil;
-        pipelineInfo.pColorBlendState = &colorBlending;
-        pipelineInfo.layout = *pipelineLayout;
-        pipelineInfo.renderPass = *renderPass;
-        pipelineInfo.subpass = 0;
-
-        auto pipelinesResult = device.createGraphicsPipelinesUnique({}, {pipelineInfo});
-        AssertVKSuccess(pipelinesResult.result, "creating pipelines");
-        graphicsPipeline = std::move(pipelinesResult.value[0]);
-
-        depthImage = context.AllocateImage(depthImageInfo, VMA_MEMORY_USAGE_GPU_ONLY);
-
-        vk::ImageViewCreateInfo depthImageViewInfo;
-        depthImageViewInfo.format = depthImageInfo.format;
-        depthImageViewInfo.image = *depthImage;
-        depthImageViewInfo.viewType = vk::ImageViewType::e2D;
-        depthImageViewInfo.subresourceRange.aspectMask = vk::ImageAspectFlagBits::eDepth;
-        depthImageViewInfo.subresourceRange.baseMipLevel = 0;
-        depthImageViewInfo.subresourceRange.levelCount = 1;
-        depthImageViewInfo.subresourceRange.baseArrayLayer = 0;
-        depthImageViewInfo.subresourceRange.layerCount = 1;
-
-        depthImageView = device.createImageViewUnique(depthImageViewInfo);
-
-        auto imageViews = context.SwapchainImageViews();
-        swapchainFramebuffers.clear();
-        for (size_t i = 0; i < imageViews.size(); i++) {
-            std::array<vk::ImageView, 2> attachments = {imageViews[i], *depthImageView};
-
-            vk::FramebufferCreateInfo framebufferInfo{};
-            framebufferInfo.renderPass = *renderPass;
-            framebufferInfo.attachmentCount = attachments.size();
-            framebufferInfo.pAttachments = attachments.data();
-            framebufferInfo.width = extent.width;
-            framebufferInfo.height = extent.height;
-            framebufferInfo.layers = 1;
-
-            swapchainFramebuffers.push_back(device.createFramebufferUnique(framebufferInfo));
-        }
-
-        commandBuffers = context.CreateCommandBuffers(swapchainFramebuffers.size());
-    }
-
-    class VulkanModel final : public NonCopyable {
-    public:
-        struct Primitive : public NonCopyable {
-            UniqueBuffer indexBuffer;
-            vk::IndexType indexType = vk::IndexType::eNoneKHR;
-            size_t indexCount;
-
-            UniqueBuffer vertexBuffer;
-            glm::mat4 transform;
-        };
-
-        VulkanModel(const std::shared_ptr<const sp::Model> &model, Renderer *renderer)
-            : renderer(renderer), modelName(model->name), sourceModel(model) {
-            vector<SceneVertex> vertices;
-
-            // TODO: cache the output somewhere. Keeping the conversion code in
-            // the engine will be useful for any dynamic loading in the future,
-            // but we don't want to do it every time a model is loaded.
-            for (auto &primitive : model->Primitives()) {
-                // TODO: this implementation assumes a lot about the model format,
-                // and asserts the assumptions. It would be better to support more
-                // kinds of inputs, and convert the data rather than just failing.
-                Assert(primitive.drawMode == Model::DrawMode::Triangles, "draw mode must be Triangles");
-
-                auto &p = *primitives.emplace_back(make_shared<Primitive>());
-                auto &buffers = model->GetGltfModel()->buffers;
-
-                switch (primitive.indexBuffer.componentType) {
-                case TINYGLTF_COMPONENT_TYPE_UNSIGNED_INT:
-                    p.indexType = vk::IndexType::eUint32;
-                    Assert(primitive.indexBuffer.byteStride == 4, "index buffer must be tightly packed");
-                    break;
-                case TINYGLTF_COMPONENT_TYPE_UNSIGNED_SHORT:
-                    p.indexType = vk::IndexType::eUint16;
-                    Assert(primitive.indexBuffer.byteStride == 2, "index buffer must be tightly packed");
-                    break;
-                }
-                Assert(p.indexType != vk::IndexType::eNoneKHR, "unimplemented vertex index type");
-
-                auto &indexBuffer = buffers[primitive.indexBuffer.bufferIndex];
-                size_t indexBufferSize = primitive.indexBuffer.componentCount * primitive.indexBuffer.byteStride;
-                Assert(primitive.indexBuffer.byteOffset + indexBufferSize <= indexBuffer.data.size(),
-                       "indexes overflow buffer");
-
-                p.indexBuffer = renderer->context.AllocateBuffer(indexBufferSize,
-                                                                 vk::BufferUsageFlagBits::eIndexBuffer,
-                                                                 VMA_MEMORY_USAGE_CPU_TO_GPU);
-
-                void *data;
-                p.indexBuffer.Map(&data);
-                memcpy(data, &indexBuffer.data[primitive.indexBuffer.byteOffset], indexBufferSize);
-                p.indexBuffer.Unmap();
-
-                p.indexCount = primitive.indexBuffer.componentCount;
-
-                auto &posAttr = primitive.attributes[0];
-                auto &normalAttr = primitive.attributes[1];
-                auto &uvAttr = primitive.attributes[2];
-
-                if (posAttr.componentCount) {
-                    Assert(posAttr.componentType == TINYGLTF_PARAMETER_TYPE_FLOAT,
-                           "position attribute must be a float vector");
-                    Assert(posAttr.componentFields == 3, "position attribute must be a vec3");
-                }
-                if (normalAttr.componentCount) {
-                    Assert(normalAttr.componentType == TINYGLTF_PARAMETER_TYPE_FLOAT,
-                           "normal attribute must be a float vector");
-                    Assert(normalAttr.componentFields == 3, "normal attribute must be a vec3");
-                }
-                if (uvAttr.componentCount) {
-                    Assert(uvAttr.componentType == TINYGLTF_PARAMETER_TYPE_FLOAT,
-                           "uv attribute must be a float vector");
-                    Assert(uvAttr.componentFields == 2, "uv attribute must be a vec2");
-                }
-
-                vertices.resize(posAttr.componentCount);
-
-                for (size_t i = 0; i < posAttr.componentCount; i++) {
-                    SceneVertex &vertex = vertices[i];
-
-                    vertex.position = reinterpret_cast<const glm::vec3 &>(
-                        buffers[posAttr.bufferIndex].data[posAttr.byteOffset + i * posAttr.byteStride]);
-
-                    if (normalAttr.componentCount) {
-                        vertex.normal = reinterpret_cast<const glm::vec3 &>(
-                            buffers[normalAttr.bufferIndex].data[normalAttr.byteOffset + i * normalAttr.byteStride]);
-                    }
-
-                    if (uvAttr.componentCount) {
-                        vertex.uv = reinterpret_cast<const glm::vec2 &>(
-                            buffers[uvAttr.bufferIndex].data[uvAttr.byteOffset + i * uvAttr.byteStride]);
-                    }
-                }
-
-                size_t vertexBufferSize = vertices.size() * sizeof(vertices[0]);
-                p.vertexBuffer = renderer->context.AllocateBuffer(vertexBufferSize,
-                                                                  vk::BufferUsageFlagBits::eVertexBuffer,
-                                                                  VMA_MEMORY_USAGE_CPU_TO_GPU);
-
-                p.vertexBuffer.Map(&data);
-                memcpy(data, vertices.data(), vertexBufferSize);
-                p.vertexBuffer.Unmap();
-            }
-        }
-
-        ~VulkanModel() {
-            Debugf("Destroying VulkanModel %s", modelName);
-        }
-
-        void AppendDrawCommands(vk::CommandBuffer &commands, glm::mat4 modelMat, const ecs::View &view) {
-            for (auto &primitivePtr : primitives) {
-                auto &primitive = *primitivePtr;
-                MeshPushConstants constants;
-                constants.projection = view.projMat;
-                constants.view = view.viewMat;
-                constants.model = modelMat * primitive.transform;
-
-                commands.pushConstants(renderer->PipelineLayout(),
-                                       vk::ShaderStageFlagBits::eVertex,
-                                       0,
-                                       sizeof(MeshPushConstants),
-                                       &constants);
-
-                commands.bindIndexBuffer(*primitive.indexBuffer, 0, primitive.indexType);
-                commands.bindVertexBuffers(0, {*primitive.vertexBuffer}, {0});
-                commands.drawIndexed(primitive.indexCount, 1, 0, 0, 0);
-            }
-        }
-
-    private:
-        vector<shared_ptr<Primitive>> primitives;
-        Renderer *renderer;
-        string modelName;
-
-        std::shared_ptr<const sp::Model> sourceModel;
-    };
-
-    void Renderer::DrawEntity(vk::CommandBuffer &commands,
-=======
     void Renderer::DrawEntity(CommandContext &commands,
->>>>>>> b944ad8b
                               const ecs::View &view,
                               DrawLock lock,
                               Tecs::Entity &ent,
@@ -439,7 +72,7 @@
 
         auto model = activeModels.Load(comp.model->name);
         if (!model) {
-            model = make_shared<Model>(comp.model.get(), this);
+            model = make_shared<Model>(*comp.model, device);
             activeModels.Register(comp.model->name, model);
         }
 
