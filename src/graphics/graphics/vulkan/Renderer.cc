--- conflicted
+++ resolved
@@ -1120,12 +1120,8 @@
 
     void Renderer::EndFrame() {
         ZoneScoped;
-<<<<<<< HEAD
+        guiRenderer->Tick();
         activeMeshes.Tick(std::chrono::milliseconds(33)); // Minimum 30 fps tick rate
-=======
-        guiRenderer->Tick();
-        activeModels.Tick(std::chrono::milliseconds(33)); // Minimum 30 fps tick rate
->>>>>>> 13daf9ff
 
         GetSceneManager().PreloadSceneGraphics([this](auto lock, auto scene) {
             bool complete = true;
