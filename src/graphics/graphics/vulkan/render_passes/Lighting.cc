#include "Lighting.hh"

#include "graphics/vulkan/core/CommandContext.hh"
#include "graphics/vulkan/core/DeviceContext.hh"
#include "graphics/vulkan/render_passes/Blur.hh"
#include "graphics/vulkan/scene/GPUScene.hh"

namespace sp::vulkan::renderer {
    static CVar<bool> CVarVSM("r.VSM", false, "Enable Variance Shadow Mapping");
    static CVar<bool> CVarPCF("r.PCF", true, "Enable screen space shadow filtering");

    void Lighting::LoadState(RenderGraph &graph, ecs::Lock<ecs::Read<ecs::Light, ecs::TransformSnapshot>> lock) {
        lightCount = 0;
        shadowAtlasSize = glm::ivec2(0, 0);
        gelTextureCache.clear();

        for (auto entity : lock.EntitiesWith<ecs::Light>()) {
            if (!entity.Has<ecs::TransformSnapshot>(lock)) continue;

            auto &light = entity.Get<ecs::Light>(lock);
            if (!light.on) continue;

            int extent = (int)std::pow(2, light.shadowMapSize);

            auto &transform = entity.Get<ecs::TransformSnapshot>(lock);
            auto &view = views[lightCount];

            view.visibilityMask.set(ecs::Renderable::VISIBLE_LIGHTING_SHADOW);
            view.extents = {extent, extent};
            view.fov = light.spotAngle * 2.0f;
            view.offset = {shadowAtlasSize.x, 0};
            view.clip = light.shadowMapClip;
            view.UpdateProjectionMatrix();
            view.UpdateViewMatrix(lock, entity);

            auto &data = gpuData.lights[lightCount];
            data.position = transform.GetPosition();
            data.tint = light.tint;
            data.direction = transform.GetForward();
            data.spotAngleCos = cos(light.spotAngle);
            data.proj = view.projMat;
            data.invProj = view.invProjMat;
            data.view = view.viewMat;
            data.clip = view.clip;
            data.mapOffset = {shadowAtlasSize.x, 0, extent, extent};
            data.intensity = light.intensity;
            data.illuminance = light.illuminance;

            data.gelId = 0;
            if (!light.gelName.empty()) {
                auto it = gelTextureCache.emplace(light.gelName, 0).first;
                gelTextures[lightCount] = std::make_pair(light.gelName, &it->second);
            } else {
                gelTextures[lightCount] = {};
            }

            shadowAtlasSize.x += extent;
            if (extent > shadowAtlasSize.y) shadowAtlasSize.y = extent;
            if (++lightCount >= MAX_LIGHTS) break;
        }
        glm::vec4 mapOffsetScale(shadowAtlasSize, shadowAtlasSize);
        for (int i = 0; i < lightCount; i++) {
            gpuData.lights[i].mapOffset /= mapOffsetScale;
        }
        gpuData.count = lightCount;

        graph.AddPass("LightState")
            .Build([&](rg::PassBuilder &builder) {
                builder.CreateUniform("LightState", sizeof(gpuData));
            })
            .Execute([this](rg::Resources &resources, DeviceContext &device) {
                resources.GetBuffer("LightState")->CopyFrom(&gpuData);
            });
    }

    void Lighting::AddGelTextures(RenderGraph &graph) {
        graph.AddPass("GelTextures")
            .Build([&](rg::PassBuilder &builder) {
                for (auto &gel : gelTextureCache) {
                    builder.Read(gel.first, Access::FragmentShaderSampleImage);
                }
                builder.Write("LightState", Access::HostWrite);
            })
            .Execute([this](rg::Resources &resources, DeviceContext &device) {
                for (auto &gel : gelTextureCache) {
                    const auto &target = resources.GetRenderTarget(gel.first);
                    gel.second = scene.textures.Add(target->ImageView()).index;
                }
                for (size_t i = 0; i < MAX_LIGHTS; i++) {
                    if (gelTextures[i].second) gpuData.lights[i].gelId = *gelTextures[i].second;
                }
                resources.GetBuffer("LightState")->CopyFrom(&gpuData);
            });
    }

    void Lighting::AddShadowPasses(RenderGraph &graph) {
        vector<GPUScene::DrawBufferIDs> drawIDs;
        drawIDs.reserve(lightCount);
        for (int i = 0; i < lightCount; i++) {
            drawIDs.push_back(scene.GenerateDrawsForView(graph, views[i].visibilityMask));
        }

        graph.AddPass("ShadowMaps")
            .Build([&](rg::PassBuilder &builder) {
                ImageDesc desc;
                auto extent = glm::max(glm::ivec2(1), shadowAtlasSize);
                desc.extent = vk::Extent3D(extent.x, extent.y, 1);

                desc.format = CVarVSM.Get() ? vk::Format::eR32G32Sfloat : vk::Format::eR32Sfloat;
                builder.OutputColorAttachment(0, "ShadowMapLinear", desc, {LoadOp::Clear, StoreOp::Store});

                desc.format = vk::Format::eD16Unorm;
                builder.OutputDepthAttachment("ShadowMapDepth", desc, {LoadOp::Clear, StoreOp::Store});

                builder.Read("WarpedVertexBuffer", Access::VertexBuffer);

                for (auto &ids : drawIDs) {
                    builder.Read(ids.drawCommandsBuffer, Access::IndirectBuffer);
                }
            })

            .Execute([this, drawIDs](rg::Resources &resources, CommandContext &cmd) {
                cmd.SetShaders("shadow_map.vert", CVarVSM.Get() ? "shadow_map_vsm.frag" : "shadow_map.frag");

                for (int i = 0; i < lightCount; i++) {
                    auto &view = views[i];

                    GPUViewState lightViews[] = {{view}, {}};
                    cmd.UploadUniformData(0, 10, lightViews, 2);

                    vk::Rect2D viewport;
                    viewport.extent = vk::Extent2D(view.extents.x, view.extents.y);
                    viewport.offset = vk::Offset2D(view.offset.x, view.offset.y);
                    cmd.SetViewport(viewport);
                    cmd.SetYDirection(YDirection::Down);

                    auto &ids = drawIDs[i];
                    scene.DrawSceneIndirect(cmd,
                        resources.GetBuffer("WarpedVertexBuffer"),
                        resources.GetBuffer(ids.drawCommandsBuffer),
                        {});
                }
            });

        graph.BeginScope("ShadowMapBlur");
        auto sourceID = graph.LastOutputID();
        auto blurY1 = AddGaussianBlur1D(graph, sourceID, glm::ivec2(0, 1), 1);
        AddGaussianBlur1D(graph, blurY1, glm::ivec2(1, 0), 2);
        graph.EndScope();
    }

    void Lighting::AddLightingPass(RenderGraph &graph) {
        auto depthTarget = CVarVSM.Get() ? "ShadowMapBlur.LastOutput" : "ShadowMapLinear";

        graph.AddPass("Lighting")
            .Build([&](rg::PassBuilder &builder) {
                auto gBuffer0 = builder.Read("GBuffer0", Access::FragmentShaderSampleImage);
                builder.Read("GBuffer1", Access::FragmentShaderSampleImage);
                builder.Read("GBuffer2", Access::FragmentShaderSampleImage);
                builder.Read(depthTarget, Access::FragmentShaderSampleImage);

                auto desc = builder.DeriveImage(gBuffer0);
                desc.format = vk::Format::eR16G16B16A16Sfloat;
                builder.OutputColorAttachment(0, "LinearLuminance", desc, {LoadOp::DontCare, StoreOp::Store});

                builder.Read("Voxels.Radiance", Access::FragmentShaderReadStorage);
                builder.Read("ExposureState", Access::FragmentShaderReadStorage);
                builder.ReadUniform("ViewState");
                builder.ReadUniform("LightState");

                builder.SetDepthAttachment("GBufferDepthStencil", {LoadOp::Load, StoreOp::Store});
            })
            .Execute([this, depthTarget](rg::Resources &resources, CommandContext &cmd) {
                auto frag = CVarVSM.Get() ? "lighting_vsm.frag" : CVarPCF.Get() ? "lighting_pcf.frag" : "lighting.frag";
                cmd.SetShaders("screen_cover.vert", frag);
                cmd.SetStencilTest(true);
                cmd.SetDepthTest(false, false);
                cmd.SetStencilCompareOp(vk::CompareOp::eNotEqual);
                cmd.SetStencilCompareMask(vk::StencilFaceFlagBits::eFrontAndBack, 1);
                cmd.SetStencilReference(vk::StencilFaceFlagBits::eFrontAndBack, 1);

                cmd.SetImageView(0, 0, resources.GetImageView("GBuffer0"));
                cmd.SetImageView(0, 1, resources.GetImageView("GBuffer1"));
                cmd.SetImageView(0, 2, resources.GetImageView("GBuffer2"));
                cmd.SetImageView(0, 3, resources.GetImageView(depthTarget));

<<<<<<< HEAD
                cmd.SetBindlessDescriptors(1, scene.textures.GetDescriptorSet());
=======
                for (int i = 0; i < MAX_LIGHT_GELS; i++) {
                    if (i < gelCount) {
                        const auto &target = resources.GetImageView(gelNames[i]);
                        cmd.SetImageView(1, i, target);
                    } else {
                        cmd.SetImageView(1, i, scene.textures.GetBlankPixel());
                    }
                }
>>>>>>> 2282ec56

                cmd.SetStorageBuffer(0, 9, resources.GetBuffer("ExposureState"));
                cmd.SetUniformBuffer(0, 10, resources.GetBuffer("ViewState"));
                cmd.SetUniformBuffer(0, 11, resources.GetBuffer("LightState"));
                cmd.Draw(3);
            });
    }
} // namespace sp::vulkan::renderer<|MERGE_RESOLUTION|>--- conflicted
+++ resolved
@@ -184,18 +184,7 @@
                 cmd.SetImageView(0, 2, resources.GetImageView("GBuffer2"));
                 cmd.SetImageView(0, 3, resources.GetImageView(depthTarget));
 
-<<<<<<< HEAD
                 cmd.SetBindlessDescriptors(1, scene.textures.GetDescriptorSet());
-=======
-                for (int i = 0; i < MAX_LIGHT_GELS; i++) {
-                    if (i < gelCount) {
-                        const auto &target = resources.GetImageView(gelNames[i]);
-                        cmd.SetImageView(1, i, target);
-                    } else {
-                        cmd.SetImageView(1, i, scene.textures.GetBlankPixel());
-                    }
-                }
->>>>>>> 2282ec56
 
                 cmd.SetStorageBuffer(0, 9, resources.GetBuffer("ExposureState"));
                 cmd.SetUniformBuffer(0, 10, resources.GetBuffer("ViewState"));
