--- conflicted
+++ resolved
@@ -26,11 +26,7 @@
 		void BindInputCallbacks(InputManager &inputManager);
 
 		virtual void Prepare() = 0;
-<<<<<<< HEAD
-		virtual void RenderPass(ecs::View &view) = 0;
-=======
-		virtual void RenderPass(ECS::View &view, shared_ptr<RenderTarget> shadowMap) = 0;
->>>>>>> 9374d34a
+		virtual void RenderPass(ecs::View &view, shared_ptr<RenderTarget> shadowMap) = 0;
 		virtual void EndFrame() = 0;
 
 		ShaderSet *GlobalShaders;
