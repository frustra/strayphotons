#pragma once
#include "graphics/Shader.hh"
#include "graphics/ShaderManager.hh"
#include "graphics/GPUTypes.hh"
#include "ecs/components/View.hh"
#include "ecs/components/Light.hh"
#include "ecs/components/LightSensor.hh"
#include "ecs/components/Transform.hh"
#include "ecs/components/VoxelInfo.hh"
#include <Ecs.hh>

namespace sp
{
	class SceneShader : public Shader
	{
	public:
		SceneShader(shared_ptr<ShaderCompileOutput> compileOutput) : Shader(compileOutput) {}
		void SetParams(const ecs::View &view, glm::mat4 modelMat, glm::mat4 primitiveMat);
<<<<<<< HEAD
=======
		void SetBoneData(int count, glm::mat4* bones);

	private:
		Uniform modelMat, primitiveMat, viewMat, projMat, boneCount;
		UniformBuffer boneData;
>>>>>>> 32c7e7b6
	};

	class SceneVS : public SceneShader
	{
		SHADER_TYPE(SceneVS)
		using SceneShader::SceneShader;
	};

	class SceneGS : public SceneShader
	{
		SHADER_TYPE(SceneGS)
		using SceneShader::SceneShader;

		void SetRenderMirrors(bool v);
	};

	class SceneFS : public Shader
	{
		SHADER_TYPE(SceneFS)
		using Shader::Shader;

		void SetEmissive(glm::vec3 em);
		void SetMirrorId(int id);
	};

	class MirrorSceneCS : public Shader
	{
		SHADER_TYPE(MirrorSceneCS)

		MirrorSceneCS(shared_ptr<ShaderCompileOutput> compileOutput);
		void SetMirrorData(int count, GLMirrorData *data);

	private:
		UniformBuffer mirrorData;
	};

	class SceneDepthClearVS : public SceneShader
	{
		SHADER_TYPE(SceneDepthClearVS)
		using SceneShader::SceneShader;
	};

	class SceneDepthClearFS : public SceneShader
	{
		SHADER_TYPE(SceneDepthClearFS)
		using SceneShader::SceneShader;
	};

	class ShadowMapVS : public SceneShader
	{
		SHADER_TYPE(ShadowMapVS)
		using SceneShader::SceneShader;
	};

	class ShadowMapFS : public Shader
	{
		SHADER_TYPE(ShadowMapFS)
		using Shader::Shader;

		void SetClip(glm::vec2 newClip);
		void SetLight(int lightId);
		void SetMirrorId(int id);
	};

	class MirrorMapCS : public Shader
	{
		SHADER_TYPE(MirrorMapCS)

		MirrorMapCS(shared_ptr<ShaderCompileOutput> compileOutput);

		void SetLightData(int count, GLLightData *data);
		void SetMirrorData(int count, GLMirrorData *data);

	private:
		UniformBuffer lightData, mirrorData;
	};

	class MirrorMapVS : public SceneShader
	{
		SHADER_TYPE(MirrorMapVS)
		using SceneShader::SceneShader;
	};

	class MirrorMapGS : public Shader
	{
		SHADER_TYPE(MirrorMapGS)
		using Shader::Shader;
	};

	class MirrorMapFS : public Shader
	{
		SHADER_TYPE(MirrorMapFS)

		MirrorMapFS(shared_ptr<ShaderCompileOutput> compileOutput);

		void SetLightData(int count, GLLightData *data);
		void SetMirrorId(int id);

	private:
		UniformBuffer lightData;
	};

	class VoxelFillVS : public SceneShader
	{
		SHADER_TYPE(VoxelFillVS)
		using SceneShader::SceneShader;
	};

	class VoxelFillGS : public Shader
	{
		SHADER_TYPE(VoxelFillGS)
		using Shader::Shader;
	};

	class VoxelFillFS : public Shader
	{
		SHADER_TYPE(VoxelFillFS)

		VoxelFillFS(shared_ptr<ShaderCompileOutput> compileOutput);

		void SetLightData(int count, GLLightData *data);
		void SetVoxelInfo(GLVoxelInfo *data);
		void SetLightAttenuation(float attenuation);

	private:
		UniformBuffer lightData, voxelInfo;
	};

	class VoxelMergeCS : public Shader
	{
		SHADER_TYPE(VoxelMergeCS)
		using Shader::Shader;

		void SetLevel(int newLevel);
	};

	class VoxelMipmapCS : public Shader
	{
		SHADER_TYPE(VoxelMipmapCS)

		VoxelMipmapCS(shared_ptr<ShaderCompileOutput> compileOutput);

		void SetLevel(int newLevel);
		void SetVoxelInfo(GLVoxelInfo *data);

	private:
		UniformBuffer voxelInfo;
	};

	class VoxelClearCS : public Shader
	{
		SHADER_TYPE(VoxelClearCS)
		using Shader::Shader;

		void SetLevel(int newLevel);
	};
}<|MERGE_RESOLUTION|>--- conflicted
+++ resolved
@@ -14,16 +14,12 @@
 	class SceneShader : public Shader
 	{
 	public:
-		SceneShader(shared_ptr<ShaderCompileOutput> compileOutput) : Shader(compileOutput) {}
+		SceneShader(shared_ptr<ShaderCompileOutput> compileOutput);
 		void SetParams(const ecs::View &view, glm::mat4 modelMat, glm::mat4 primitiveMat);
-<<<<<<< HEAD
-=======
 		void SetBoneData(int count, glm::mat4* bones);
 
 	private:
-		Uniform modelMat, primitiveMat, viewMat, projMat, boneCount;
 		UniformBuffer boneData;
->>>>>>> 32c7e7b6
 	};
 
 	class SceneVS : public SceneShader
