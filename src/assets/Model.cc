#include "assets/AssetManager.hh"
#include "assets/Asset.hh"
#include "assets/Model.hh"
#include "core/Logging.hh"
#include "graphics/Renderer.hh"
#include "graphics/GenericShaders.hh"

#include <iostream>
#include <fstream>
#include <glm/gtc/type_ptr.hpp>
#include <murmurhash/MurmurHash3.h>

namespace sp
{
	glm::mat4 GetNodeMatrix(tinygltf::Node *node)
	{
		glm::mat4 out(1.0);

		if (node->matrix.size() == 16)
		{
			std::copy(node->matrix.begin(), node->matrix.end(), glm::value_ptr(out));
		}
		else
		{            
			if (node->translation.size() == 3)
			{
				out = glm::translate(
					out, 
					glm::vec3(
						node->translation[0], node->translation[1], node->translation[2]
					)
				); 
			}

			if (node->rotation.size() == 4)
			{
				out = out * glm::mat4_cast(glm::quat(node->rotation[3], node->rotation[0], node->rotation[1], node->rotation[2]));
			}

			if (node->scale.size() == 3)
			{
				out = glm::scale(
					out, 
					glm::vec3(
						node->scale[0], node->scale[1], node->scale[2]
					)
				);
			}
		}

		return out;
	}

	size_t byteStrideForAccessor(int componentType, size_t componentCount, size_t existingByteStride)
	{
		if (existingByteStride)
			return existingByteStride;

		size_t componentWidth = 0;

		switch (componentType)
		{
			case TINYGLTF_COMPONENT_TYPE_BYTE:
			case TINYGLTF_COMPONENT_TYPE_UNSIGNED_BYTE:
				componentWidth = 1;
				break;
			case TINYGLTF_COMPONENT_TYPE_SHORT:
			case TINYGLTF_COMPONENT_TYPE_UNSIGNED_SHORT:
				componentWidth = 2;
				break;
			case TINYGLTF_COMPONENT_TYPE_INT:
			case TINYGLTF_COMPONENT_TYPE_UNSIGNED_INT:
			case TINYGLTF_COMPONENT_TYPE_FLOAT:
				componentWidth = 4;
				break;
			case TINYGLTF_COMPONENT_TYPE_DOUBLE:
				componentWidth = 8;
				break;
			default:
				Assert(false, "invalid component type");
				break;
		}

		return componentCount * componentWidth;
	}

	Model::Attribute GetPrimitiveAttribute(shared_ptr<tinygltf::Model> model, tinygltf::Primitive *p, string attribute)
	{
		if (!p->attributes.count(attribute)) return Model::Attribute();
		auto accessor = model->accessors[p->attributes[attribute]];
		auto bufView = model->bufferViews[accessor.bufferView];

		size_t componentCount = 1;
		if (accessor.type == TINYGLTF_TYPE_SCALAR)
		{
			componentCount = 1;
		}
		else if (accessor.type == TINYGLTF_TYPE_VEC2)
		{
			componentCount = 2;
		}
		else if (accessor.type == TINYGLTF_TYPE_VEC3)
		{
			componentCount = 3;
		}
		else if (accessor.type == TINYGLTF_TYPE_VEC4)
		{
			componentCount = 4;
		}

		return Model::Attribute
		{
			accessor.byteOffset + bufView.byteOffset,
			accessor.ByteStride(bufView),
			accessor.componentType,
			componentCount,
			accessor.count,
			bufView.buffer
		};
	}

	Model::Model(const std::string &name, shared_ptr<tinygltf::Model> model) : name(name), model(model)
	{
		int defaultScene = 0;

		if (model->defaultScene != -1)
		{
			defaultScene = model->defaultScene;
		}

		for (int node : model->scenes[defaultScene].nodes)
		{
			AddNode(node, glm::mat4());
		}
	}

	Model::~Model()
	{
		Debugf("Destroying model %s (prepared: %d)", name, !!glModel);
		for (auto primitive : primitives)
		{
			delete primitive;
		}

		if (!!asset)
		{
			asset->manager->UnregisterModel(*this);
		}
	}

	bool Model::HasBuffer(int index)
	{
		return model->buffers.size() > index;
	}

	vector<unsigned char> Model::GetBuffer(int index)
	{
		return model->buffers[index].data;
	}

	Hash128 Model::HashBuffer(int index)
	{
		Hash128 output;
		auto buffer = GetBuffer(index);
		MurmurHash3_x86_128(buffer.data(), buffer.size(), 0, output.data());
		return output;
	}

	void Model::AddNode(int nodeIndex, glm::mat4 parentMatrix)
	{
		glm::mat4 matrix = parentMatrix * GetNodeMatrix(&model->nodes[nodeIndex]);

		// Meshes are optional on nodes
		if (model->nodes[nodeIndex].mesh != -1)
		{
			for (auto primitive : model->meshes[model->nodes[nodeIndex].mesh].primitives)
			{
				auto iAcc = model->accessors[primitive.indices];
				auto iBufView = model->bufferViews[iAcc.bufferView];

				int mode = -1;
				if (primitive.mode == TINYGLTF_MODE_TRIANGLES)
				{
					mode = GL_TRIANGLES;
				}
				else if (primitive.mode == TINYGLTF_MODE_TRIANGLE_STRIP)
				{
					mode = GL_TRIANGLE_STRIP;
				}
				else if (primitive.mode == TINYGLTF_MODE_TRIANGLE_FAN)
				{
					mode = GL_TRIANGLE_FAN;
				}
				else if (primitive.mode == TINYGLTF_MODE_POINTS)
				{
					mode = GL_POINTS;
				}
				else if (primitive.mode == TINYGLTF_MODE_LINE)
				{
					mode = GL_LINES;
				}
				else if (primitive.mode == TINYGLTF_MODE_LINE_LOOP)
				{
					mode = GL_LINE_LOOP;
				};

				Assert(iAcc.type == TINYGLTF_TYPE_SCALAR, "index buffer type must be scalar");

				primitives.push_back(new Primitive
				{
					matrix,
					mode,
					Attribute{
						iAcc.byteOffset + iBufView.byteOffset,
						iAcc.ByteStride(iBufView),
						iAcc.componentType,
						1,
						iAcc.count,
						iBufView.buffer
					},
					primitive.material,
					{
						GetPrimitiveAttribute(model, &primitive, "POSITION"),
						GetPrimitiveAttribute(model, &primitive, "NORMAL"),
						GetPrimitiveAttribute(model, &primitive, "TEXCOORD_0"),
						GetPrimitiveAttribute(model, &primitive, "WEIGHTS_0"),
						GetPrimitiveAttribute(model, &primitive, "JOINTS_0"),
					}
				});
			}

			// Must have a mesh to have a skin
			if (model->nodes[nodeIndex].skin != -1)
			{
				int skinId = model->nodes[nodeIndex].skin;
				int inverseBindMatrixAccessor = model->skins[skinId].inverseBindMatrices;

				rootBone = model->skins[skinId].skeleton;

				// Verify that the inverse bind matrix accessor has the name number of elements
				// as the skin.joints vector (if it exists)
				if (inverseBindMatrixAccessor != -1)
				{					
					if (model->accessors[inverseBindMatrixAccessor].count != model->skins[skinId].joints.size())
					{
						throw std::runtime_error("Invalid GLTF: mismatched inverse bind matrix and skin joints number");
					}
					
					if (model->accessors[inverseBindMatrixAccessor].type != TINYGLTF_TYPE_MAT4)
					{
						throw std::runtime_error("Invalid GLTF: inverse bind matrix is not mat4");
					}

					if (model->accessors[inverseBindMatrixAccessor].componentType != TINYGLTF_PARAMETER_TYPE_FLOAT)
					{
						throw std::runtime_error("Invalid GLTF: inverse bind matrix is not float");
					}
				}

				for(int i = 0; i < model->skins[skinId].joints.size(); i++)
				{
					if (inverseBindMatrixAccessor != -1)
					{
						int bufferView = model->accessors[inverseBindMatrixAccessor].bufferView;
						int buffer = model->bufferViews[bufferView].buffer;
						int byteStride = model->accessors[inverseBindMatrixAccessor].ByteStride(model->bufferViews[bufferView]);
						int byteOffset = model->accessors[inverseBindMatrixAccessor].byteOffset + model->bufferViews[bufferView].byteOffset;

						int dataOffset = byteOffset + (i * byteStride);

						inverseBindMatrixForJoint[model->skins[skinId].joints[i]] = glm::make_mat4((float*)((uintptr_t) model->buffers[buffer].data.data() + dataOffset));
					}
					else
					{
						// If no inv bind matrix is supplied by the model, GLTF standard says use a 4x4 identity matrix
						inverseBindMatrixForJoint[model->skins[skinId].joints[i]] = glm::mat4(1.0f);
					}
				}
			}
		}

		for (int childNodeIndex : model->nodes[nodeIndex].children)
		{
			AddNode(childNodeIndex, matrix);
		}
	}

<<<<<<< HEAD
	GLModel::GLModel(Model *model, GraphicsContext *context) : model(model), context(context)
=======
	// Returns a vector of the GLTF node indexes that are present in the "joints"
	// array of the GLTF skin. 
	vector<int> Model::GetJointNodes()
	{
		vector<int> nodes;

		// TODO: deal with GLTFs that have more than one skin
		for(int node : model->skins[0].joints)
		{
			nodes.push_back(node);
		}
		
		return nodes;
	}

	int Model::FindNodeByName(std::string name)
	{
		for (int i = 0; i < model->nodes.size(); i++)
		{
			if (model->nodes[i].name == name)
			{
				return i;
			}
		}
		return -1;
	}

	glm::mat4 Model::GetInvBindPoseForNode(int nodeIndex)
	{
		return inverseBindMatrixForJoint[nodeIndex];
	}

	string Model::GetNodeName(int node)
	{
		return model->nodes[node].name;
	}

	GLModel::GLModel(Model *model) : model(model)
>>>>>>> 32c7e7b6
	{
		static BasicMaterial defaultMat;

		for (auto primitive : model->primitives)
		{
			Primitive glPrimitive;
			glPrimitive.parent = primitive;
			glPrimitive.indexBufferHandle = LoadBuffer(primitive->indexBuffer.bufferIndex);

			glPrimitive.baseColorTex = LoadTexture(primitive->materialIndex, BaseColor);
			glPrimitive.metallicRoughnessTex = LoadTexture(primitive->materialIndex, MetallicRoughness);
			glPrimitive.heightTex = LoadTexture(primitive->materialIndex, Height);

			if (!glPrimitive.baseColorTex) glPrimitive.baseColorTex = &defaultMat.baseColorTex;
			if (!glPrimitive.metallicRoughnessTex) glPrimitive.metallicRoughnessTex = &defaultMat.metallicRoughnessTex;
			if (!glPrimitive.heightTex) glPrimitive.heightTex = &defaultMat.heightTex;

			glCreateVertexArrays(1, &glPrimitive.vertexBufferHandle);
			for (int i = 0; i < std::size(primitive->attributes); i++)
			{
				auto *attr = &primitive->attributes[i];
				if (attr->componentCount == 0) continue;
				glEnableVertexArrayAttrib(glPrimitive.vertexBufferHandle, i);

				if (attr->componentType == GL_UNSIGNED_SHORT)
				{
					glVertexArrayAttribIFormat(glPrimitive.vertexBufferHandle, i, attr->componentCount, attr->componentType, 0);
				}
				else
				{
					glVertexArrayAttribFormat(glPrimitive.vertexBufferHandle, i, attr->componentCount, attr->componentType, GL_FALSE, 0);
				}

				glVertexArrayVertexBuffer(glPrimitive.vertexBufferHandle, i, LoadBuffer(attr->bufferIndex), attr->byteOffset, attr->byteStride);
			}

			AddPrimitive(glPrimitive);
		}
	}

	GLModel::~GLModel()
	{
		for (auto primitive : primitives)
		{
			glDeleteVertexArrays(1, &primitive.vertexBufferHandle);
		}
		for (auto buf : buffers)
		{
			glDeleteBuffers(1, &buf.second);
		}
		for (auto tex : textures)
		{
			tex.second.Delete();
		}
	}

	void GLModel::AddPrimitive(Primitive prim)
	{
		primitives.push_back(prim);
	}

	void GLModel::Draw(SceneShader *shader, glm::mat4 modelMat, const ecs::View &view, int boneCount, glm::mat4* boneData)
	{
		for (auto primitive : primitives)
		{
			glBindVertexArray(primitive.vertexBufferHandle);
			glBindBuffer(GL_ELEMENT_ARRAY_BUFFER, primitive.indexBufferHandle);

			if (primitive.baseColorTex)
				primitive.baseColorTex->Bind(0);

			if (primitive.metallicRoughnessTex)
				primitive.metallicRoughnessTex->Bind(1);

			if (primitive.heightTex)
				primitive.heightTex->Bind(3);

			shader->SetParams(view, modelMat, primitive.parent->matrix);

			if (boneCount > 0)
			{
				// TODO: upload vec3 and quat instead of a mat4 to save memory bw
				shader->SetBoneData(boneCount, boneData);
			}

			glDrawElements(
				primitive.parent->drawMode,
				primitive.parent->indexBuffer.components,
				primitive.parent->indexBuffer.componentType,
				(char *) primitive.parent->indexBuffer.byteOffset
			);
		}
	}

	GLuint GLModel::LoadBuffer(int index)
	{
		if (buffers.count(index)) return buffers[index];

		auto buffer = model->model->buffers[index];
		GLuint handle;
		glCreateBuffers(1, &handle);
		glNamedBufferData(handle, buffer.data.size(), buffer.data.data(), GL_STATIC_DRAW);
		buffers[index] = handle;
		return handle;
	}

	Texture *GLModel::LoadTexture(int materialIndex, TextureType textureType)
	{
		auto &material = model->model->materials[materialIndex];

		string name = std::to_string(materialIndex) + "_";
		int textureIndex = -1;
		std::vector<double> factor;

		switch (textureType)
		{
			case BaseColor:
				name += std::to_string(material.pbrMetallicRoughness.baseColorTexture.index) + "_BASE";
				textureIndex = material.pbrMetallicRoughness.baseColorTexture.index;
				factor = material.pbrMetallicRoughness.baseColorFactor;
				break;

			// gltf2.0 uses a combined texture for metallic roughness.
			// Roughness = G channel, Metallic = B channel.
			// R and A channels are not used / should be ignored.
			case MetallicRoughness:
				name += std::to_string(material.pbrMetallicRoughness.metallicRoughnessTexture.index) + "_METALICROUGHNESS";
				textureIndex = material.pbrMetallicRoughness.metallicRoughnessTexture.index;
				factor = {0.0, material.pbrMetallicRoughness.roughnessFactor, material.pbrMetallicRoughness.metallicFactor, 0.0};
				break;

			case Height:
				name += std::to_string(material.normalTexture.index) + "_HEIGHT";
				textureIndex = material.normalTexture.index;
				// factor not supported for height textures
				break;

			case Occlusion:
				name += std::to_string(material.occlusionTexture.index) + "_OCCLUSION";
				textureIndex = material.occlusionTexture.index;
				// factor not supported for occlusion textures
				break;

			case Emissive:
				name += std::to_string(material.occlusionTexture.index) + "_EMISSIVE";
				textureIndex = material.emissiveTexture.index;
				factor = material.emissiveFactor;
				break;

			default:
				return NULL;
		}

		// Test if we have already cached this texture
		if (textures.count(name)) return &textures[name];

		// Need to create a texture for this Material / Type combo
		if (textureIndex != -1)
		{
			tinygltf::Texture texture = model->model->textures[textureIndex];
			tinygltf::Image img = model->model->images[texture.source];

			GLenum minFilter = GL_LINEAR_MIPMAP_LINEAR;
			GLenum magFilter = GL_LINEAR;
			GLenum wrapS = GL_REPEAT;
			GLenum wrapT = GL_REPEAT;

			if (texture.sampler != -1)
			{
				tinygltf::Sampler sampler = model->model->samplers[texture.sampler];

				minFilter = sampler.minFilter > 0 ? sampler.minFilter : GL_LINEAR_MIPMAP_LINEAR;
				magFilter = sampler.magFilter > 0 ? sampler.magFilter : GL_LINEAR;
				
				wrapS = sampler.wrapS;
				wrapT = sampler.wrapT;
			}

			GLenum format = GL_NONE;
			if (img.component == 4)
			{
				format = GL_RGBA;
			}
			else if (img.component == 3)
			{
				format = GL_RGB;
			}
			else if (img.component == 2)
			{
				format = GL_RG;
			} 
			else if (img.component == 1)
			{
				format = GL_RED;
			} 
			else
			{
				Errorf("Failed to load image at index %d: invalid number of image components (%d)", texture.source, img.component);
			}

			GLenum type = GL_NONE;
			if (img.bits == 8) 
			{
				type = GL_UNSIGNED_BYTE;
			} 
			else if (img.bits == 16)
			{
				type = GL_UNSIGNED_SHORT;
			}
			else 
			{
				Errorf("Failed to load image at index %d: invalid pixel bit width (%d)", texture.source, img.bits);
			}

			// if (factor.size() > 0)
			// {
			// 	if (type == GL_UNSIGNED_BYTE)
			// 	{
			// 		for(size_t i = 0; i < img.image.size(); i += img.component)
			// 		{
			// 			for(size_t j = 0; j < img.component; j++)
			// 			{
			// 				img.image.data()[i + j] *= factor.at(std::min(factor.size() - 1, j));
			// 			}
			// 		}
			// 	}
			// 	else
			// 	{
			// 		throw std::runtime_error("Scaling textures that are not GL_UNSIGNED_BYTE is not supported");
			// 	}
			// }

			Texture *tex = &textures[name].Create()
							.Filter(minFilter, magFilter, 4.0)
							.Wrap(wrapS, wrapT)
							.Size(img.width, img.height)
							.Storage(GL_RGBA, format, type, Texture::FullyMipmap, false)//textureType == BaseColor)
							.Image2D(img.image.data(), 0, 0, 0, 0, 0, false);

			if (Renderer *r = dynamic_cast<Renderer *>(context))
			{
				r->GlobalShaders->Get<TextureFactorCS>()->SetFactor(std::min(img.component, (int) factor.size()), factor.data());
				tex->BindImageConvert(0, GLPixelFormat::PixelFormatMapping(PF_RGBA8), GL_READ_WRITE);

				r->ShaderControl->BindPipeline<TextureFactorCS>();
				// Divide image size by 16 work grounds, rounding up.
				glDispatchCompute((img.width + 15) / 16, (img.height + 15) / 16, 1);
				glMemoryBarrier(GL_SHADER_IMAGE_ACCESS_BARRIER_BIT);
			}
			else
			{
				throw std::runtime_error("Scaling textures is not supported");
			}

			tex->GenMipmap();

			return tex;
		}
		else if (factor.size() > 0)
		{
			unsigned char data[4];
			for (size_t i = 0; i < 4; i++)
			{
				data[i] = 255 * factor.at(std::min(factor.size() - 1, i));
			}

			// Create a single pixel texture based on the factor data provided
			return &textures[name].Create()
				   .Filter(GL_NEAREST, GL_NEAREST).Wrap(GL_REPEAT, GL_REPEAT)
				   .Size(1, 1).Storage(PF_RGBA8).Image2D(data);
		}

		return NULL;
	}
}<|MERGE_RESOLUTION|>--- conflicted
+++ resolved
@@ -285,9 +285,6 @@
 		}
 	}
 
-<<<<<<< HEAD
-	GLModel::GLModel(Model *model, GraphicsContext *context) : model(model), context(context)
-=======
 	// Returns a vector of the GLTF node indexes that are present in the "joints"
 	// array of the GLTF skin. 
 	vector<int> Model::GetJointNodes()
@@ -325,8 +322,7 @@
 		return model->nodes[node].name;
 	}
 
-	GLModel::GLModel(Model *model) : model(model)
->>>>>>> 32c7e7b6
+	GLModel::GLModel(Model *model, GraphicsContext *context) : model(model), context(context)
 	{
 		static BasicMaterial defaultMat;
 
