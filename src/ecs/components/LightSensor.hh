#pragma once

#include "Common.hh"

#include <ecs/Components.hh>
#include <ecs/NamedEntity.hh>
#include <glm/glm.hpp>

namespace ecs {
	class LightSensor {
	public:
		struct Trigger {
			glm::vec3 illuminance;
			string oncmd, offcmd;
			float onSignal = 1.0f;
			float offSignal = 0.0f;

			bool operator()(glm::vec3 val) {
				return glm::all(glm::greaterThanEqual(val, illuminance));
			}
		};

		// Required parameters.
<<<<<<< HEAD
		glm::vec3 position = {0, 0, 0};	  // In model space.
=======
		glm::vec3 position = {0, 0, 0};   // In model space.
>>>>>>> 2cfedc57
		glm::vec3 direction = {0, 0, -1}; // In model space.
		glm::vec3 onColor = {0, 1, 0};
		glm::vec3 offColor = {0, 0, 0};

		vector<Trigger> triggers;
		vector<NamedEntity> outputTo;

		// Updated automatically.
		glm::vec3 illuminance;
		bool triggered = false;

		LightSensor() {}
		LightSensor(glm::vec3 p, glm::vec3 n) : position(p), direction(n) {}
	};

	static Component<LightSensor> ComponentLightSensor("lightsensor"); // TODO: rename this

	template<>
	bool Component<LightSensor>::LoadEntity(Entity &dst, picojson::value &src);
} // namespace ecs<|MERGE_RESOLUTION|>--- conflicted
+++ resolved
@@ -21,11 +21,7 @@
 		};
 
 		// Required parameters.
-<<<<<<< HEAD
-		glm::vec3 position = {0, 0, 0};	  // In model space.
-=======
 		glm::vec3 position = {0, 0, 0};   // In model space.
->>>>>>> 2cfedc57
 		glm::vec3 direction = {0, 0, -1}; // In model space.
 		glm::vec3 onColor = {0, 1, 0};
 		glm::vec3 offColor = {0, 0, 0};
