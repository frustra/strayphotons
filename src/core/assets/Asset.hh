#pragma once

#include "core/Common.hh"

#include <atomic>
#include <vector>

namespace sp {
    class Asset : public NonCopyable {
    public:
        Asset(const std::string &path = "") : path(path) {}

        bool Valid() const {
            return valid.test();
        }

        void WaitUntilValid() const {
            while (!valid.test()) {
                valid.wait(false);
            }
        }

        std::string String() const {
            Assert(valid.test(), "Accessing buffer string on invalid asset");
            return std::string((char *)buffer.data(), buffer.size());
        }

        const uint8_t *Buffer() const {
            Assert(valid.test(), "Accessing buffer data on invalid asset");
            return buffer.data();
        }

<<<<<<< HEAD
        const size_t BufferSize() const {
            Assert(valid.test(), "Accessing buffer size on invalid asset");
            return buffer.size();
        }

        const std::string path;

    private:
        std::atomic_flag valid;
=======
        Hash128 Hash() const;

        const string path;
>>>>>>> b944ad8b
        std::vector<uint8_t> buffer;

        friend class AssetManager;
    };
} // namespace sp<|MERGE_RESOLUTION|>--- conflicted
+++ resolved
@@ -30,21 +30,17 @@
             return buffer.data();
         }
 
-<<<<<<< HEAD
         const size_t BufferSize() const {
             Assert(valid.test(), "Accessing buffer size on invalid asset");
             return buffer.size();
         }
 
+        Hash128 Hash() const;
+
         const std::string path;
 
     private:
         std::atomic_flag valid;
-=======
-        Hash128 Hash() const;
-
-        const string path;
->>>>>>> b944ad8b
         std::vector<uint8_t> buffer;
 
         friend class AssetManager;
