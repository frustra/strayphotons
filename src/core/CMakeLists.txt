--- conflicted
+++ resolved
@@ -30,14 +30,6 @@
 )
 
 if(WIN32)
-<<<<<<< HEAD
-    # Disable warnings for warning C4506: no definition for inline function 'bool ecs::EntityComponent<...>::Load()'
-    target_compile_options(${PROJECT_CORE_LIB} PUBLIC
-        /wd4506
-    )
-
-=======
->>>>>>> 8ffa1a74
     target_compile_definitions(${PROJECT_CORE_LIB} PUBLIC
         _CRT_SECURE_NO_WARNINGS
         UNICODE
