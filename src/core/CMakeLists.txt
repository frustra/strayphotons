--- conflicted
+++ resolved
@@ -4,11 +4,7 @@
     PRIVATE
         Console.cc
         Game.cc
-<<<<<<< HEAD
-        CVar.cc
         PerfTimer.cc
-=======
->>>>>>> a028d780
 )
 
 target_sources(
