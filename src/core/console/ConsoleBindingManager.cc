--- conflicted
+++ resolved
@@ -9,45 +9,30 @@
 
 namespace sp {
     ConsoleBindingManager::ConsoleBindingManager() {
-<<<<<<< HEAD
         GetSceneManager().QueueActionAndBlock(SceneAction::ApplySystemScene,
-            "console-binding",
-            [](ecs::Lock<ecs::AddRemove> lock, std::shared_ptr<Scene> scene) {
-                auto ent = scene->NewSystemEntity(lock, scene, consoleInputEntity.Name());
-                ent.Set<ecs::FocusLayer>(lock, ecs::FocusLayer::GAME);
-                ent.Set<ecs::EventInput>(lock, INPUT_EVENT_CONSOLE_EXECUTE);
-                auto &script = ent.Set<ecs::Script>(lock);
-                script.AddOnTick([](ecs::ScriptState &state,
-                                     ecs::Lock<ecs::WriteAll> lock,
-                                     ecs::Entity ent,
-                                     chrono_clock::duration interval) {
-                    if (ent.Has<ecs::EventInput>(lock)) {
-                        ecs::Event event;
-                        if (ecs::EventInput::Poll(lock, ent, INPUT_EVENT_CONSOLE_EXECUTE, event)) {
-                            auto command = std::get_if<std::string>(&event.data);
-                            if (command && !command->empty()) {
-                                GetConsoleManager().QueueParseAndExecute(*command);
-                            } else {
-                                Errorf("Console binding received invalid event: %s", event.toString());
-                            }
-=======
-        GetSceneManager().QueueActionAndBlock(SceneAction::AddSystemScene,
             "console",
             [](ecs::Lock<ecs::AddRemove> lock, std::shared_ptr<Scene> scene) {
                 auto ent = scene->NewSystemEntity(lock, scene, consoleInputEntity.Name());
                 ent.Set<ecs::FocusLayer>(lock, ecs::FocusLayer::GAME);
                 ent.Set<ecs::EventInput>(lock, INPUT_EVENT_RUN_COMMAND);
                 auto &script = ent.Set<ecs::Script>(lock);
-                script.AddOnTick([](ecs::Lock<ecs::WriteAll> lock, ecs::Entity ent, chrono_clock::duration interval) {
-                    if (ent.Has<ecs::EventInput>(lock)) {
-                        ecs::Event event;
-                        while (ecs::EventInput::Poll(lock, ent, INPUT_EVENT_RUN_COMMAND, event)) {
-                            auto command = std::get_if<std::string>(&event.data);
-                            if (command && !command->empty()) GetConsoleManager().QueueParseAndExecute(*command);
->>>>>>> 0ed69d46
+                script.AddOnTick(scene,
+                    [](ecs::ScriptState &state,
+                        ecs::Lock<ecs::WriteAll> lock,
+                        ecs::Entity ent,
+                        chrono_clock::duration interval) {
+                        if (ent.Has<ecs::EventInput>(lock)) {
+                            ecs::Event event;
+                            while (ecs::EventInput::Poll(lock, ent, INPUT_EVENT_RUN_COMMAND, event)) {
+                                auto command = std::get_if<std::string>(&event.data);
+                                if (command && !command->empty()) {
+                                    GetConsoleManager().QueueParseAndExecute(*command);
+                                } else {
+                                    Errorf("Console binding received invalid event: %s", event.toString());
+                                }
+                            }
                         }
-                    }
-                });
+                    });
             });
 
         funcs.Register(this, "bind", "Bind a key to a command", &ConsoleBindingManager::BindKey);
@@ -81,18 +66,13 @@
                 Logf("Binding %s to command: %s", keyName, command);
                 std::string eventName = INPUT_EVENT_KEYBOARD_KEY_BASE + keyName;
                 auto &bindings = keyboard.Get<ecs::EventBindings>(lock);
-<<<<<<< HEAD
-                bindings.Unbind(eventName, consoleInputEntity, INPUT_EVENT_CONSOLE_EXECUTE);
-                bindings.Bind(eventName, consoleInputEntity, INPUT_EVENT_CONSOLE_EXECUTE);
-                // TODO: Set value on binding to console command
-=======
                 bindings.Unbind(eventName, consoleInputEntity, INPUT_EVENT_RUN_COMMAND);
+
                 ecs::EventBindings::Binding binding;
                 binding.target = consoleInputEntity;
                 binding.destQueue = INPUT_EVENT_RUN_COMMAND;
                 binding.setValue = command;
                 bindings.Bind(eventName, binding);
->>>>>>> 0ed69d46
             }
         } else {
             Errorf("Key \"%s\" does not exist", keyName);
