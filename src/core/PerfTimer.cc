--- conflicted
+++ resolved
@@ -1,15 +1,9 @@
 #include "PerfTimer.hh"
 
 #include "core/Logging.hh"
-<<<<<<< HEAD
 
 #include <Common.hh>
 
-=======
-
-#include <chrono>
-
->>>>>>> 2cfedc57
 namespace sp {
 	CVar<bool> CVarProfileCPU("r.ProfileCPU", false, "Display CPU frame timing");
 	CVar<bool> CVarProfileGPU("r.ProfileGPU", false, "Display GPU render timing");
@@ -120,13 +114,8 @@
 				auto lastCpuElapsed = lastCompleteFrame.results[front.resultIndex].cpuElapsed;
 				GLuint64 lastGpuElapsed = lastCompleteFrame.results[front.resultIndex].gpuElapsed;
 				if (result.cpuElapsed < lastCpuElapsed) {
-<<<<<<< HEAD
 					result.cpuElapsed =
 						chrono_clock::duration(std::max(result.cpuElapsed.count(), lastCpuElapsed.count() * 99 / 100));
-=======
-					result.cpuElapsed = std::chrono::high_resolution_clock::duration(
-						std::max(result.cpuElapsed.count(), lastCpuElapsed.count() * 99 / 100));
->>>>>>> 2cfedc57
 				}
 				if (result.gpuElapsed < lastGpuElapsed) {
 					result.gpuElapsed = std::max(result.gpuElapsed, lastGpuElapsed * 99 / 100);
