#pragma once

#include "CVar.hh"
#include "CFunc.hh"
#include "Logging.hh"

#include <map>
#include <mutex>
#include <queue>
#include <thread>
#include <condition_variable>

namespace sp
{
	struct ConsoleLine
	{
		logging::Level level;
		string text;
	};

	struct ConsoleInputLine
	{
		std::condition_variable handled;
		string text;
	};

	class ConsoleManager
	{
	public:
		ConsoleManager();
		void AddCVar(CVarBase *cvar);
		void RemoveCVar(CVarBase *cvar);
		void Update();
		void InputLoop();

		void AddLog(logging::Level lvl, const string &line);

		const vector<ConsoleLine> Lines()
		{
			return outputLines;
		}

		const vector<string> History()
		{
			return history;
		}

		void ParseAndExecute(const string line, bool saveHistory = false);
<<<<<<< HEAD
		void Execute(const string &cmd, const string &args);
		void QueueParseAndExecute(const string &line, uint64 dt = 0);
=======
		void Execute(const string cmd, const string &args);
		void QueueParseAndExecute(const string line, uint64 dt = 0);
>>>>>>> 98629871
		string AutoComplete(const string &input);
		vector<string> AllCompletions(const string &input);

		const std::map<string, CVarBase *> CVars()
		{
			return cvars;
		}

	private:
		std::map<string, CVarBase *> cvars;
		std::queue<ConsoleInputLine *> inputLines;
		std::mutex inputLock;
		std::thread inputThread;

		std::priority_queue<std::pair<uint64 ,string>> queuedCommands;
		vector<ConsoleLine> outputLines;
		vector<string> history;
	};

	extern ConsoleManager GConsoleManager;
}<|MERGE_RESOLUTION|>--- conflicted
+++ resolved
@@ -46,13 +46,8 @@
 		}
 
 		void ParseAndExecute(const string line, bool saveHistory = false);
-<<<<<<< HEAD
-		void Execute(const string &cmd, const string &args);
-		void QueueParseAndExecute(const string &line, uint64 dt = 0);
-=======
 		void Execute(const string cmd, const string &args);
 		void QueueParseAndExecute(const string line, uint64 dt = 0);
->>>>>>> 98629871
 		string AutoComplete(const string &input);
 		vector<string> AllCompletions(const string &input);
 
