--- conflicted
+++ resolved
@@ -14,12 +14,6 @@
     Ecs.hh
     EcsImpl.hh
     EntityRef.hh
-<<<<<<< HEAD
-    EventQueue.hh
-    SignalExpression.hh
-    StructMetadata.hh
-=======
->>>>>>> f13291fa
 )
 
 add_subdirectory(components)