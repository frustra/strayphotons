--- conflicted
+++ resolved
@@ -81,10 +81,7 @@
         } else if (definition->context) {
             instance = ScriptInstance(scope, *definition);
             auto &state = *instance.state;
-<<<<<<< HEAD
-=======
-            std::lock_guard l(state.mutex);
->>>>>>> 74c8bff8
+            std::lock_guard l(state.mutex);
             // Access will initialize default parameters
             void *dataPtr = state.definition.context->Access(state);
             Assertf(dataPtr, "Script definition returned null data: %s", state.definition.name);
@@ -149,18 +146,12 @@
         for (auto &instance : src.scripts) {
             // Skip if the script is the same as the default
             if (!instance || sp::contains(def.scripts, instance)) continue;
-<<<<<<< HEAD
-
-            picojson::value val;
-            sp::json::Save(scope, val, *instance.state);
-=======
 
             auto &state = *instance.state;
             std::lock_guard l(state.mutex);
 
             picojson::value val;
             sp::json::Save(scope, val, state);
->>>>>>> 74c8bff8
             arrayOut.emplace_back(val);
         }
         if (arrayOut.size() > 1) {
@@ -238,15 +229,11 @@
             if (!instance) continue;
             auto &state = *instance.state;
             std::lock_guard l(state.mutex);
-<<<<<<< HEAD
             if (state.definition.runParallel) continue;
-=======
->>>>>>> 74c8bff8
             auto callback = std::get_if<OnTickFunc>(&state.definition.callback);
             if (callback && *callback) {
                 if (state.definition.filterOnEvent && state.eventQueue && state.eventQueue->Empty()) continue;
                 ZoneScopedN("OnTick");
-<<<<<<< HEAD
                 ZoneStr(ecs::ToString(lock, ent));
                 (*callback)(state, lock, ent, interval);
             }
@@ -265,8 +252,6 @@
             if (callback && *callback) {
                 if (state.definition.filterOnEvent && state.eventQueue && state.eventQueue->Empty()) continue;
                 ZoneScopedN("OnTickParallel");
-=======
->>>>>>> 74c8bff8
                 // ZoneStr(ecs::ToString(lock, ent));
                 (*callback)(state, lock, ent, interval);
             }
@@ -278,10 +263,7 @@
             if (!instance) continue;
             auto &state = *instance.state;
             std::lock_guard l(state.mutex);
-<<<<<<< HEAD
             if (state.definition.runParallel) continue;
-=======
->>>>>>> 74c8bff8
             auto callback = std::get_if<OnPhysicsUpdateFunc>(&state.definition.callback);
             if (callback && *callback) {
                 if (state.definition.filterOnEvent && state.eventQueue && state.eventQueue->Empty()) continue;
@@ -292,7 +274,7 @@
         }
     }
 
-    void Scripts::OnPhysicsUpdateParallel(Lock<PhysicsUpdateLock> lock, chrono_clock::duration interval) {
+    void Scripts::OnPhysicsUpdateParallel(PhysicsUpdateLock lock, chrono_clock::duration interval) {
         Assertf(lock.entity.has_value(), "Scripts::OnPhysicsUpdateParallel requires an entity lock");
         auto &ent = *lock.entity;
         for (auto &instance : scripts) {
