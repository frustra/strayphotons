--- conflicted
+++ resolved
@@ -24,14 +24,10 @@
     }
 
     template<>
-<<<<<<< HEAD
     void EntityComponent<Renderable>::Apply(Renderable &dst, const Renderable &src, bool liveTarget) {
-=======
-    void Component<Renderable>::Apply(Renderable &dst, const Renderable &src, bool liveTarget) {
         if (liveTarget || (dst.modelName.empty() && !src.modelName.empty())) {
             dst.modelName = src.modelName;
         }
->>>>>>> 4903fd0d
         if (liveTarget || (!dst.model && src.model)) {
             dst.model = src.model;
         }
