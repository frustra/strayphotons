#include "Script.hh"
#include "assets/AssetManager.hh"
#include "console/CVar.hh"
#include "core/Common.hh"
#include "core/Logging.hh"
#include "ecs/EcsImpl.hh"

#include <cmath>
#include <glm/glm.hpp>
#include <robin_hood.h>
#include <sstream>

namespace ecs {
    static sp::CVar<std::string> CVarFlashlightParent("r.FlashlightParent",
        "player:player",
        "Flashlight parent entity name");

    robin_hood::unordered_node_map<std::string, OnTickFunc> ScriptDefinitions = {
        {"flashlight",
            [](ScriptState &state, Lock<WriteAll> lock, Entity ent, chrono_clock::duration interval) {
                if (ent.Has<Light, TransformTree, SignalOutput, EventInput>(lock)) {
                    auto &light = ent.Get<Light>(lock);
                    auto &signalComp = ent.Get<SignalOutput>(lock);

                    light.on = signalComp.GetSignal("on") >= 0.5;
                    light.intensity = signalComp.GetSignal("intensity");
                    light.spotAngle = glm::radians(signalComp.GetSignal("angle"));

                    Event event;
                    while (EventInput::Poll(lock, ent, "/action/flashlight/toggle", event)) {
                        signalComp.SetSignal("on", light.on ? 0.0 : 1.0);
                        light.on = !light.on;
                    }
                    while (EventInput::Poll(lock, ent, "/action/flashlight/grab", event)) {
                        auto &transform = ent.Get<TransformTree>(lock);
                        if (transform.parent.Has<TransformTree>(lock)) {
                            transform.pose = transform.GetGlobalTransform(lock);
                            transform.parent = Entity();
                        } else {
                            ecs::Name parentName;
                            if (parentName.Parse(CVarFlashlightParent.Get())) {
                                Entity parent = EntityWith<Name>(lock, parentName);
                                if (parent) {
                                    transform.pose.SetPosition(glm::vec3(0, -0.3, 0));
                                    transform.pose.SetRotation(glm::quat());
                                    transform.parent = parent;
                                } else {
                                    Errorf("Flashlight parent entity does not exist: %s", CVarFlashlightParent.Get());
                                }
                            } else {
                                Errorf("Flashlight parent entity name is invalid: %s", CVarFlashlightParent.Get());
                            }
                        }
                    }
                }
            }},
        {"sun",
            [](ScriptState &state, Lock<WriteAll> lock, Entity ent, chrono_clock::duration interval) {
                if (ent.Has<TransformTree, SignalOutput>(lock)) {
                    auto &transform = ent.Get<TransformTree>(lock);
                    auto &signalComp = ent.Get<SignalOutput>(lock);

                    auto sunPos = signalComp.GetSignal("position");
                    if (signalComp.GetSignal("fix_position") == 0.0) {
                        float intervalSeconds = interval.count() / 1e9;
                        sunPos += intervalSeconds * (0.05 + std::abs(sin(sunPos) * 0.1));
                        if (sunPos > M_PI_2) sunPos = -M_PI_2;
                        signalComp.SetSignal("position", sunPos);
                    }

                    transform.pose.SetRotation(glm::quat());
                    transform.pose.Rotate(glm::radians(-90.0), glm::vec3(1, 0, 0));
                    transform.pose.Rotate(sunPos, glm::vec3(0, 1, 0));
                    transform.pose.SetPosition(glm::vec3(sin(sunPos) * 40.0, cos(sunPos) * 40.0, 0));
                }
            }},
        {"light_sensor",
            [](ScriptState &state, Lock<WriteAll> lock, Entity ent, chrono_clock::duration interval) {
                if (ent.Has<LightSensor, SignalOutput>(lock)) {
                    auto &sensorComp = ent.Get<LightSensor>(lock);
                    auto &outputComp = ent.Get<SignalOutput>(lock);

                    outputComp.SetSignal("light_value_r", sensorComp.illuminance.r);
                    outputComp.SetSignal("light_value_g", sensorComp.illuminance.g);
                    outputComp.SetSignal("light_value_b", sensorComp.illuminance.b);
                    auto triggerParam = state.GetParam<double>("trigger_level");
                    bool enabled = glm::all(
                        glm::greaterThanEqual(sensorComp.illuminance, glm::vec3(std::abs(triggerParam))));
                    if (triggerParam < 0) { enabled = !enabled; }
                    outputComp.SetSignal("value", enabled ? 1.0 : 0.0);

                    // add emissiveness to sensor when it is active
                    if (ent.Has<Renderable>(lock)) {
                        auto &renderable = ent.Get<Renderable>(lock);
                        if (triggerParam >= 0) {
                            renderable.emissive = enabled ? glm::vec3(0, 1, 0) : glm::vec3(0);
                        } else {
                            renderable.emissive = enabled ? glm::vec3(0) : glm::vec3(1, 0, 0);
                        }
                    }
                }
            }},
        {"joystick_calibration",
            [](ScriptState &state, Lock<WriteAll> lock, Entity ent, chrono_clock::duration interval) {
                if (ent.Has<Name, EventInput, EventBindings>(lock)) {
                    auto &eventBindings = ent.Get<EventBindings>(lock);

                    Event event;
                    while (EventInput::Poll(lock, ent, "/action/joystick_in", event)) {
                        auto data = std::get_if<glm::vec2>(&event.data);
                        if (data) {
                            float factorParamX = state.GetParam<double>("scale_x");
                            float factorParamY = state.GetParam<double>("scale_y");
                            eventBindings.SendEvent(lock,
                                "/script/joystick_out",
                                event.source,
                                glm::vec2(data->x * factorParamX, data->y * factorParamY));
                        } else {
                            Errorf("Unsupported joystick_in event type: %s", event.toString());
                        }
                    }
                }
            }},
        {"auto_attach",
<<<<<<< HEAD
            [](ScriptState &state, Lock<WriteAll> lock, Entity ent, chrono_clock::duration interval) {
                if (ent.Has<TransformTree>(lock)) {
                    auto parentName = state.GetParam<std::string>("attach_parent");
                    auto parentEntity = state.GetParam<NamedEntity>("attach_parent_entity");
                    if (parentEntity.Name() != parentName) parentEntity = NamedEntity(parentName);
=======
            [](Lock<WriteAll> lock, Entity ent, chrono_clock::duration interval) {
                if (ent.Has<Script, TransformTree>(lock)) {
                    auto &scriptComp = ent.Get<Script>(lock);
                    auto fullParentName = scriptComp.GetParam<std::string>("attach_parent");
                    ecs::Name parentName;
                    if (parentName.Parse(fullParentName)) {
                        auto parentEntity = scriptComp.GetParam<NamedEntity>("attach_parent_entity");
                        if (parentEntity.Name() != parentName) parentEntity = NamedEntity(parentName);
>>>>>>> 0ed69d46

                        auto &transform = ent.Get<TransformTree>(lock);
                        auto parent = parentEntity.Get(lock);
                        if (parent.Has<TransformTree>(lock)) {
                            if (ent.Has<Renderable>(lock)) {
                                auto &renderable = ent.Get<Renderable>(lock);
                                renderable.visibility.set();
                            }
                        } else {
                            parent = Entity();
                            if (ent.Has<Renderable>(lock)) {
                                auto &renderable = ent.Get<Renderable>(lock);
                                renderable.visibility.reset();
                            }
                        }
                        transform.parent = parent;
                        scriptComp.SetParam<NamedEntity>("attach_parent_entity", parentEntity);
                    } else {
                        Errorf("Attach parent name is invalid: %s", fullParentName);
                    }
<<<<<<< HEAD
                    transform.parent = parent;
                    state.SetParam<NamedEntity>("attach_parent_entity", parentEntity);
=======
>>>>>>> 0ed69d46
                }
            }},
        {"lazy_load_model",
            [](ScriptState &state, Lock<WriteAll> lock, Entity ent, chrono_clock::duration interval) {
                if (ent.Has<Renderable>(lock)) {
                    auto modelName = state.GetParam<std::string>("model_name");

                    auto &renderable = ent.Get<Renderable>(lock);
                    if (!renderable.model && sp::GAssets.IsGltfRegistered(modelName)) {
                        renderable.model = sp::GAssets.LoadGltf(modelName);
                        renderable.visibility.set();
                    }
                }
            }},
        {"relative_movement",
<<<<<<< HEAD
            [](ScriptState &state, Lock<WriteAll> lock, Entity ent, chrono_clock::duration interval) {
                if (ent.Has<SignalOutput>(lock)) {
                    auto targetName = state.GetParam<std::string>("relative_to");
                    auto targetEntity = state.GetParam<NamedEntity>("target_entity");
                    if (targetEntity.Name() != targetName) targetEntity = NamedEntity(targetName);

                    auto target = targetEntity.Get(lock);
                    if (target) {
                        state.SetParam<NamedEntity>("target_entity", targetEntity);
=======
            [](Lock<WriteAll> lock, Entity ent, chrono_clock::duration interval) {
                if (ent.Has<Script, SignalOutput>(lock)) {
                    auto &scriptComp = ent.Get<Script>(lock);
                    auto fullTargetName = scriptComp.GetParam<std::string>("relative_to");
                    ecs::Name targetName;
                    if (targetName.Parse(fullTargetName)) {
                        auto targetEntity = scriptComp.GetParam<NamedEntity>("target_entity");
                        if (targetEntity.Name() != targetName) targetEntity = NamedEntity(targetName);

                        auto target = targetEntity.Get(lock);
                        if (target) {
                            scriptComp.SetParam<NamedEntity>("target_entity", targetEntity);
>>>>>>> 0ed69d46

                            glm::vec3 movement = glm::vec3(0);
                            movement.z -= SignalBindings::GetSignal(lock, ent, "move_forward");
                            movement.z += SignalBindings::GetSignal(lock, ent, "move_back");
                            movement.x -= SignalBindings::GetSignal(lock, ent, "move_left");
                            movement.x += SignalBindings::GetSignal(lock, ent, "move_right");
                            float vertical = SignalBindings::GetSignal(lock, ent, "move_up");
                            vertical -= SignalBindings::GetSignal(lock, ent, "move_down");

                            movement.x = std::clamp(movement.x, -1.0f, 1.0f);
                            movement.z = std::clamp(movement.z, -1.0f, 1.0f);
                            vertical = std::clamp(vertical, -1.0f, 1.0f);

                            if (target.Has<TransformTree>(lock)) {
                                auto parentRotation = target.Get<const TransformTree>(lock).GetGlobalRotation(lock);
                                movement = parentRotation * movement;
                                if (std::abs(movement.y) > 0.999) {
                                    movement = parentRotation * glm::vec3(0, -movement.y, 0);
                                }
                                movement.y = 0;
                            }

                            auto &outputComp = ent.Get<SignalOutput>(lock);
                            outputComp.SetSignal("move_world_x", movement.x);
                            outputComp.SetSignal("move_world_y", vertical);
                            outputComp.SetSignal("move_world_z", movement.z);
                        }
                    } else {
                        Errorf("Relative target name is invalid: %s", fullTargetName);
                    }
                }
            }},
        {"camera_view",
            [](ScriptState &state, Lock<WriteAll> lock, Entity ent, chrono_clock::duration interval) {
                if (ent.Has<EventInput, TransformTree>(lock)) {
                    Event event;
                    while (EventInput::Poll(lock, ent, "/action/camera_rotate", event)) {
                        auto angleDiff = std::get<glm::vec2>(event.data);
                        if (SignalBindings::GetSignal(lock, ent, "interact_rotate") < 0.5) {
                            auto sensitivity = state.GetParam<double>("view_sensitivity");

                            // Apply pitch/yaw rotations
                            auto &transform = ent.Get<TransformTree>(lock);
                            auto rotation = glm::quat(glm::vec3(0, -angleDiff.x * sensitivity, 0)) *
                                            transform.pose.GetRotation() *
                                            glm::quat(glm::vec3(-angleDiff.y * sensitivity, 0, 0));

                            auto up = rotation * glm::vec3(0, 1, 0);
                            if (up.y < 0) {
                                // Camera is turning upside-down, reset it
                                auto right = rotation * glm::vec3(1, 0, 0);
                                right.y = 0;
                                up.y = 0;
                                glm::vec3 forward = glm::cross(right, up);
                                rotation = glm::quat_cast(
                                    glm::mat3(glm::normalize(right), glm::normalize(up), glm::normalize(forward)));
                            }
                            transform.pose.SetRotation(rotation);
                        }
                    }
                }
            }},
        {"model_spawner",
            [](ScriptState &state, Lock<WriteAll> lock, Entity ent, chrono_clock::duration interval) {
                if (ent.Has<EventInput>(lock)) {
                    Event event;
                    while (EventInput::Poll(lock, ent, "/action/spawn", event)) {
                        glm::vec3 position;
                        position.x = state.GetParam<double>("position_x");
                        position.y = state.GetParam<double>("position_y");
                        position.z = state.GetParam<double>("position_z");
                        TransformTree transform(position);

                        auto relativeName = state.GetParam<std::string>("relative_to");
                        if (!relativeName.empty()) {
                            auto relative = EntityWith<Name>(lock, relativeName);
                            if (relative.Has<TransformSnapshot>(lock)) {
                                transform.pose.matrix = relative.Get<TransformSnapshot>(lock).matrix *
                                                        glm::mat4(transform.pose.matrix);
                            }
                        }

                        auto modelName = state.GetParam<std::string>("model");
                        auto model = sp::GAssets.LoadGltf(modelName);

                        std::thread([ent, transform, model]() {
                            auto lock = World.StartTransaction<AddRemove>();
                            if (ent.Has<SceneInfo>(lock)) {
                                auto &sceneInfo = ent.Get<SceneInfo>(lock);

                                auto newEntity = lock.NewEntity();
                                newEntity.Set<SceneInfo>(lock, newEntity, sceneInfo);

<<<<<<< HEAD
                                Component<TransformTree>::Apply(transform, lock, newEntity);

=======
                                glm::vec3 position;
                                position.x = scriptComp.GetParam<double>("position_x");
                                position.y = scriptComp.GetParam<double>("position_y");
                                position.z = scriptComp.GetParam<double>("position_z");
                                auto &transform = newEntity.Set<TransformTree>(lock, position);

                                auto fullTargetName = scriptComp.GetParam<std::string>("relative_to");
                                if (!fullTargetName.empty()) {
                                    ecs::Name targetName;
                                    if (targetName.Parse(fullTargetName)) {
                                        auto relative = EntityWith<Name>(lock, targetName);
                                        if (relative.Has<TransformSnapshot>(lock)) {
                                            transform.pose.matrix = relative.Get<TransformSnapshot>(lock).matrix *
                                                                    glm::mat4(transform.pose.matrix);
                                        } else {
                                            Errorf("Spawn target does not exist: %s", targetName.String());
                                        }
                                    } else {
                                        Errorf("Spawn target name is invalid: %s", fullTargetName);
                                    }
                                }
                                newEntity.Set<TransformSnapshot>(lock, transform.pose);

                                auto modelName = scriptComp.GetParam<std::string>("model");
                                auto model = sp::GAssets.LoadGltf(modelName);
>>>>>>> 0ed69d46
                                newEntity.Set<Renderable>(lock, model);
                                newEntity.Set<Physics>(lock, model);
                            }
                        }).detach();
                    }
                }
            }},
        {"rotate",
            [](ScriptState &state, Lock<WriteAll> lock, Entity ent, chrono_clock::duration interval) {
                if (ent.Has<TransformTree>(lock)) {
                    glm::vec3 rotationAxis;
                    rotationAxis.x = state.GetParam<double>("axis_x");
                    rotationAxis.y = state.GetParam<double>("axis_y");
                    rotationAxis.z = state.GetParam<double>("axis_z");
                    auto rotationSpeedRpm = state.GetParam<double>("speed");

                    auto &transform = ent.Get<TransformTree>(lock);
                    auto currentRotation = transform.pose.GetRotation();
                    transform.pose.SetRotation(glm::rotate(currentRotation,
                        (float)(rotationSpeedRpm * M_PI * 2.0 / 60.0 * interval.count() / 1e9),
                        rotationAxis));
                }
            }},
        {"latch_signals",
            [](ScriptState &state, Lock<WriteAll> lock, Entity ent, chrono_clock::duration interval) {
                if (ent.Has<SignalOutput>(lock)) {
                    auto &signalOutput = ent.Get<SignalOutput>(lock);
                    for (auto &latchName : state.GetParam<std::vector<std::string>>("latches_names")) {
                        auto value = SignalBindings::GetSignal(lock, ent, latchName);
                        if (value >= 0.5) signalOutput.SetSignal(latchName, value);
                    }
                }
            }},
        {"grab_object",
            [](ScriptState &state, Lock<WriteAll> lock, Entity ent, chrono_clock::duration interval) {
                if (ent.Has<EventInput, TransformSnapshot, PhysicsQuery>(lock)) {
                    auto &query = ent.Get<PhysicsQuery>(lock);
                    auto &transform = ent.Get<TransformSnapshot>(lock);

                    auto &target = query.centerOfMassQuery;
                    if (target.Has<Physics>(lock)) {
                        // Remove target if the constraint broke
                        auto &ph = target.Get<Physics>(lock);
                        if (ph.constraint != ent) {
                            ph.RemoveConstraint();
                            ph.group = PhysicsGroup::World;
                            target = Entity();
                        }
                    }

                    Event event;
                    while (EventInput::Poll(lock, ent, "/action/interact_grab", event)) {
                        if (target.Has<Physics>(lock)) {
                            // Drop existing target entity
                            auto &ph = target.Get<Physics>(lock);
                            ph.RemoveConstraint();
                            ph.group = PhysicsGroup::World;
                            target = Entity();
                        } else if (query.raycastHitTarget.Has<Physics, TransformSnapshot>(lock)) {
                            // Grab the entity being looked at
                            auto &ph = query.raycastHitTarget.Get<Physics>(lock);
                            if (ph.dynamic && !ph.kinematic && !ph.constraint) {
                                target = query.raycastHitTarget;

                                auto &hitTransform = target.Get<TransformSnapshot>(lock);
                                auto invParentRotate = glm::inverse(transform.GetRotation());

                                ph.group = PhysicsGroup::PlayerHands;
                                ph.SetConstraint(ent,
                                    query.raycastQueryDistance,
                                    invParentRotate *
                                        (hitTransform.GetPosition() - transform.GetPosition() + glm::vec3(0, 0.1, 0)),
                                    invParentRotate * hitTransform.GetRotation());
                            }
                        }
                    }

                    auto inputSensitivity = (float)state.GetParam<double>("rotate_sensitivity");
                    if (inputSensitivity == 0.0f) inputSensitivity = 0.001f;
                    bool rotating = SignalBindings::GetSignal(lock, ent, "interact_rotate") >= 0.5;
                    while (EventInput::Poll(lock, ent, "/action/interact_rotate", event)) {
                        if (rotating && target.Has<Physics>(lock)) {
                            auto input = std::get<glm::vec2>(event.data) * inputSensitivity;
                            auto upAxis = glm::inverse(transform.GetRotation()) * glm::vec3(0, 1, 0);
                            auto deltaRotate = glm::angleAxis(input.y, glm::vec3(1, 0, 0)) *
                                               glm::angleAxis(input.x, upAxis);

                            // Move the objects origin so it rotates around its center of mass
                            auto &ph = target.Get<Physics>(lock);
                            auto center = ph.constraintRotation * query.centerOfMass;
                            ph.constraintOffset += center - (deltaRotate * center);
                            ph.constraintRotation = deltaRotate * ph.constraintRotation;
                        }
                    }
                }
            }},
    };
} // namespace ecs<|MERGE_RESOLUTION|>--- conflicted
+++ resolved
@@ -122,22 +122,14 @@
                 }
             }},
         {"auto_attach",
-<<<<<<< HEAD
             [](ScriptState &state, Lock<WriteAll> lock, Entity ent, chrono_clock::duration interval) {
                 if (ent.Has<TransformTree>(lock)) {
-                    auto parentName = state.GetParam<std::string>("attach_parent");
-                    auto parentEntity = state.GetParam<NamedEntity>("attach_parent_entity");
-                    if (parentEntity.Name() != parentName) parentEntity = NamedEntity(parentName);
-=======
-            [](Lock<WriteAll> lock, Entity ent, chrono_clock::duration interval) {
-                if (ent.Has<Script, TransformTree>(lock)) {
-                    auto &scriptComp = ent.Get<Script>(lock);
-                    auto fullParentName = scriptComp.GetParam<std::string>("attach_parent");
+                    auto fullParentName = state.GetParam<std::string>("attach_parent");
+                    auto scene = state.scene.lock();
                     ecs::Name parentName;
-                    if (parentName.Parse(fullParentName)) {
-                        auto parentEntity = scriptComp.GetParam<NamedEntity>("attach_parent_entity");
+                    if (parentName.Parse(fullParentName, scene.get())) {
+                        auto parentEntity = state.GetParam<NamedEntity>("attach_parent_entity");
                         if (parentEntity.Name() != parentName) parentEntity = NamedEntity(parentName);
->>>>>>> 0ed69d46
 
                         auto &transform = ent.Get<TransformTree>(lock);
                         auto parent = parentEntity.Get(lock);
@@ -154,15 +146,10 @@
                             }
                         }
                         transform.parent = parent;
-                        scriptComp.SetParam<NamedEntity>("attach_parent_entity", parentEntity);
+                        state.SetParam<NamedEntity>("attach_parent_entity", parentEntity);
                     } else {
                         Errorf("Attach parent name is invalid: %s", fullParentName);
                     }
-<<<<<<< HEAD
-                    transform.parent = parent;
-                    state.SetParam<NamedEntity>("attach_parent_entity", parentEntity);
-=======
->>>>>>> 0ed69d46
                 }
             }},
         {"lazy_load_model",
@@ -178,30 +165,18 @@
                 }
             }},
         {"relative_movement",
-<<<<<<< HEAD
             [](ScriptState &state, Lock<WriteAll> lock, Entity ent, chrono_clock::duration interval) {
                 if (ent.Has<SignalOutput>(lock)) {
-                    auto targetName = state.GetParam<std::string>("relative_to");
-                    auto targetEntity = state.GetParam<NamedEntity>("target_entity");
-                    if (targetEntity.Name() != targetName) targetEntity = NamedEntity(targetName);
-
-                    auto target = targetEntity.Get(lock);
-                    if (target) {
-                        state.SetParam<NamedEntity>("target_entity", targetEntity);
-=======
-            [](Lock<WriteAll> lock, Entity ent, chrono_clock::duration interval) {
-                if (ent.Has<Script, SignalOutput>(lock)) {
-                    auto &scriptComp = ent.Get<Script>(lock);
-                    auto fullTargetName = scriptComp.GetParam<std::string>("relative_to");
+                    auto fullTargetName = state.GetParam<std::string>("relative_to");
                     ecs::Name targetName;
-                    if (targetName.Parse(fullTargetName)) {
-                        auto targetEntity = scriptComp.GetParam<NamedEntity>("target_entity");
+                    auto scene = state.scene.lock();
+                    if (targetName.Parse(fullTargetName, scene.get())) {
+                        auto targetEntity = state.GetParam<NamedEntity>("target_entity");
                         if (targetEntity.Name() != targetName) targetEntity = NamedEntity(targetName);
 
                         auto target = targetEntity.Get(lock);
                         if (target) {
-                            scriptComp.SetParam<NamedEntity>("target_entity", targetEntity);
->>>>>>> 0ed69d46
+                            state.SetParam<NamedEntity>("target_entity", targetEntity);
 
                             glm::vec3 movement = glm::vec3(0);
                             movement.z -= SignalBindings::GetSignal(lock, ent, "move_forward");
@@ -267,6 +242,8 @@
         {"model_spawner",
             [](ScriptState &state, Lock<WriteAll> lock, Entity ent, chrono_clock::duration interval) {
                 if (ent.Has<EventInput>(lock)) {
+                    auto scene = state.scene.lock();
+
                     Event event;
                     while (EventInput::Poll(lock, ent, "/action/spawn", event)) {
                         glm::vec3 position;
@@ -275,12 +252,20 @@
                         position.z = state.GetParam<double>("position_z");
                         TransformTree transform(position);
 
-                        auto relativeName = state.GetParam<std::string>("relative_to");
-                        if (!relativeName.empty()) {
-                            auto relative = EntityWith<Name>(lock, relativeName);
-                            if (relative.Has<TransformSnapshot>(lock)) {
-                                transform.pose.matrix = relative.Get<TransformSnapshot>(lock).matrix *
-                                                        glm::mat4(transform.pose.matrix);
+                        auto fullTargetName = state.GetParam<std::string>("relative_to");
+                        ecs::Name targetName;
+                        if (targetName.Parse(fullTargetName, scene.get())) {
+                            auto targetEntity = state.GetParam<NamedEntity>("target_entity");
+                            if (targetEntity.Name() != targetName) targetEntity = NamedEntity(targetName);
+
+                            auto target = targetEntity.Get(lock);
+                            if (target) {
+                                state.SetParam<NamedEntity>("target_entity", targetEntity);
+
+                                if (target.Has<TransformSnapshot>(lock)) {
+                                    transform.pose.matrix = target.Get<TransformSnapshot>(lock).matrix *
+                                                            glm::mat4(transform.pose.matrix);
+                                }
                             }
                         }
 
@@ -295,36 +280,8 @@
                                 auto newEntity = lock.NewEntity();
                                 newEntity.Set<SceneInfo>(lock, newEntity, sceneInfo);
 
-<<<<<<< HEAD
                                 Component<TransformTree>::Apply(transform, lock, newEntity);
 
-=======
-                                glm::vec3 position;
-                                position.x = scriptComp.GetParam<double>("position_x");
-                                position.y = scriptComp.GetParam<double>("position_y");
-                                position.z = scriptComp.GetParam<double>("position_z");
-                                auto &transform = newEntity.Set<TransformTree>(lock, position);
-
-                                auto fullTargetName = scriptComp.GetParam<std::string>("relative_to");
-                                if (!fullTargetName.empty()) {
-                                    ecs::Name targetName;
-                                    if (targetName.Parse(fullTargetName)) {
-                                        auto relative = EntityWith<Name>(lock, targetName);
-                                        if (relative.Has<TransformSnapshot>(lock)) {
-                                            transform.pose.matrix = relative.Get<TransformSnapshot>(lock).matrix *
-                                                                    glm::mat4(transform.pose.matrix);
-                                        } else {
-                                            Errorf("Spawn target does not exist: %s", targetName.String());
-                                        }
-                                    } else {
-                                        Errorf("Spawn target name is invalid: %s", fullTargetName);
-                                    }
-                                }
-                                newEntity.Set<TransformSnapshot>(lock, transform.pose);
-
-                                auto modelName = scriptComp.GetParam<std::string>("model");
-                                auto model = sp::GAssets.LoadGltf(modelName);
->>>>>>> 0ed69d46
                                 newEntity.Set<Renderable>(lock, model);
                                 newEntity.Set<Physics>(lock, model);
                             }
