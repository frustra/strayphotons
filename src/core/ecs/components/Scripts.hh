--- conflicted
+++ resolved
@@ -137,21 +137,12 @@
         ScriptInstance() {}
         ScriptInstance(const EntityScope &scope, const ScriptDefinition &definition)
             : state(std::make_shared<ScriptState>(scope, definition)) {}
-<<<<<<< HEAD
         ScriptInstance(const EntityScope &scope, OnTickFunc callback, bool parallel = false)
             : ScriptInstance(scope, ScriptDefinition{"", {}, false, nullptr, {}, callback, parallel}) {}
         ScriptInstance(const EntityScope &scope, OnPhysicsUpdateFunc callback, bool parallel = false)
             : ScriptInstance(scope, ScriptDefinition{"", {}, false, nullptr, {}, callback, parallel}) {}
         ScriptInstance(const EntityScope &scope, PrefabFunc callback)
             : ScriptInstance(scope, ScriptDefinition{"", {}, false, nullptr, {}, callback, false}) {}
-=======
-        ScriptInstance(const EntityScope &scope, OnTickFunc callback)
-            : ScriptInstance(scope, ScriptDefinition{"", {}, false, nullptr, {}, callback}) {}
-        ScriptInstance(const EntityScope &scope, OnPhysicsUpdateFunc callback)
-            : ScriptInstance(scope, ScriptDefinition{"", {}, false, nullptr, {}, callback}) {}
-        ScriptInstance(const EntityScope &scope, PrefabFunc callback)
-            : ScriptInstance(scope, ScriptDefinition{"", {}, false, nullptr, {}, callback}) {}
->>>>>>> 74c8bff8
 
         explicit operator bool() const {
             return state && *state;
@@ -188,7 +179,9 @@
     struct Scripts {
         ScriptState &AddOnTick(const EntityScope &scope, const std::string &scriptName) {
             return *(scripts.emplace_back(scope, GetScriptDefinitions().scripts.at(scriptName)).state);
-<<<<<<< HEAD
+        }
+        ScriptState &AddPrefab(const EntityScope &scope, const std::string &scriptName) {
+            return *(scripts.emplace_back(scope, GetScriptDefinitions().prefabs.at(scriptName)).state);
         }
 
         ScriptState &AddOnTick(const EntityScope &scope, OnTickFunc callback) {
@@ -202,34 +195,16 @@
         }
         ScriptState &AddOnPhysicsUpdateParallel(const EntityScope &scope, OnPhysicsUpdateFunc callback) {
             return *(scripts.emplace_back(scope, callback, true).state);
-=======
-        }
-        ScriptState &AddPrefab(const EntityScope &scope, const std::string &scriptName) {
-            return *(scripts.emplace_back(scope, GetScriptDefinitions().prefabs.at(scriptName)).state);
-        }
-
-        ScriptState &AddOnTick(const EntityScope &scope, OnTickFunc callback) {
-            return *(scripts.emplace_back(scope, callback).state);
-        }
-        ScriptState &AddOnPhysicsUpdate(const EntityScope &scope, OnPhysicsUpdateFunc callback) {
-            return *(scripts.emplace_back(scope, callback).state);
->>>>>>> 74c8bff8
         }
         ScriptState &AddPrefab(const EntityScope &scope, PrefabFunc callback) {
             return *(scripts.emplace_back(scope, callback).state);
-<<<<<<< HEAD
-        }
-        ScriptState &AddPrefab(const EntityScope &scope, const std::string &scriptName) {
-            return *(scripts.emplace_back(scope, GetScriptDefinitions().prefabs.at(scriptName)).state);
-=======
->>>>>>> 74c8bff8
         }
 
         static void Init(Lock<Read<Name, Scripts>, Write<EventInput>> lock, const Entity &ent);
         void OnTick(Lock<WriteAll> lock, const Entity &ent, chrono_clock::duration interval);
         void OnTickParallel(Lock<WriteAll> lock, chrono_clock::duration interval);
         void OnPhysicsUpdate(PhysicsUpdateLock lock, const Entity &ent, chrono_clock::duration interval);
-        void OnPhysicsUpdateParallel(Lock<PhysicsUpdateLock> lock, chrono_clock::duration interval);
+        void OnPhysicsUpdateParallel(PhysicsUpdateLock lock, chrono_clock::duration interval);
 
         // RunPrefabs should only be run from the SceneManager thread
         static void RunPrefabs(Lock<AddRemove> lock, Entity ent);
@@ -289,19 +264,14 @@
         }
 
         InternalScript(const std::string &name, const StructMetadata &metadata) : InternalScriptBase(metadata) {
-<<<<<<< HEAD
             GetScriptDefinitions().RegisterScript(
                 {name, {}, false, this, ScriptInitFunc(&Init), OnTickFunc(&OnTick), true});
-=======
-            GetScriptDefinitions().RegisterScript({name, {}, false, this, ScriptInitFunc(&Init), OnTickFunc(&OnTick)});
->>>>>>> 74c8bff8
         }
 
         template<typename... Events>
         InternalScript(const std::string &name, const StructMetadata &metadata, bool filterOnEvent, Events... events)
             : InternalScriptBase(metadata) {
             GetScriptDefinitions().RegisterScript(
-<<<<<<< HEAD
                 {name, {events...}, filterOnEvent, this, ScriptInitFunc(&Init), OnTickFunc(&OnTick), true});
         }
     };
@@ -350,9 +320,6 @@
             : InternalScriptBase(metadata) {
             GetScriptDefinitions().RegisterScript(
                 {name, {events...}, filterOnEvent, this, ScriptInitFunc(&Init), OnTickFunc(&OnTick), false});
-=======
-                {name, {events...}, filterOnEvent, this, ScriptInitFunc(&Init), OnTickFunc(&OnTick)});
->>>>>>> 74c8bff8
         }
     };
 
@@ -382,7 +349,7 @@
         }
 
         static void OnPhysicsUpdate(ScriptState &state,
-            Lock<PhysicsUpdateLock> lock,
+            PhysicsUpdateLock lock,
             Entity ent,
             chrono_clock::duration interval) {
             T *ptr = std::any_cast<T>(&state.userData);
@@ -392,11 +359,7 @@
 
         InternalPhysicsScript(const std::string &name, const StructMetadata &metadata) : InternalScriptBase(metadata) {
             GetScriptDefinitions().RegisterScript(
-<<<<<<< HEAD
                 {name, {}, false, this, ScriptInitFunc(&Init), OnPhysicsUpdateFunc(&OnPhysicsUpdate), true});
-=======
-                {name, {}, false, this, ScriptInitFunc(&Init), OnPhysicsUpdateFunc(&OnPhysicsUpdate)});
->>>>>>> 74c8bff8
         }
 
         template<typename... Events>
@@ -452,7 +415,6 @@
         InternalRootPhysicsScript(const std::string &name, const StructMetadata &metadata)
             : InternalScriptBase(metadata) {
             GetScriptDefinitions().RegisterScript(
-<<<<<<< HEAD
                 {name, {}, false, this, ScriptInitFunc(&Init), OnPhysicsUpdateFunc(&OnPhysicsUpdate), false});
         }
 
@@ -469,9 +431,6 @@
                 ScriptInitFunc(&Init),
                 OnPhysicsUpdateFunc(&OnPhysicsUpdate),
                 false});
-=======
-                {name, {events...}, filterOnEvent, this, ScriptInitFunc(&Init), OnPhysicsUpdateFunc(&OnPhysicsUpdate)});
->>>>>>> 74c8bff8
         }
     };
 
@@ -502,11 +461,7 @@
         }
 
         PrefabScript(const std::string &name, const StructMetadata &metadata) : InternalScriptBase(metadata) {
-<<<<<<< HEAD
             GetScriptDefinitions().RegisterPrefab({name, {}, false, this, {}, PrefabFunc(&Prefab), false});
-=======
-            GetScriptDefinitions().RegisterPrefab({name, {}, false, this, {}, PrefabFunc(&Prefab)});
->>>>>>> 74c8bff8
         }
     };
 } // namespace ecs