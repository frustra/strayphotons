--- conflicted
+++ resolved
@@ -86,8 +86,7 @@
     }
 
     std::shared_ptr<ScriptState> ScriptManager::NewScriptInstance(const ScriptState &state, bool runInit) {
-<<<<<<< HEAD
-        // ZoneScoped;
+        DebugZoneScoped;
         auto &scriptSet = scripts[state.definition.type];
         switch (state.definition.type) {
         case ScriptType::LogicScript:
@@ -114,22 +113,9 @@
 
         ScriptState *scriptStatePtr = nullptr;
         {
-            // ZoneScopedN("InitScriptState");
+            DebugZoneScopedN("InitScriptState");
             std::shared_lock l1(dynamicLibraryMutex);
             std::lock_guard l2(scriptSet.mutex);
-=======
-        DebugZoneScoped;
-        auto *scriptListPtr = scriptLists[state.definition.callback.index()];
-        Assertf(scriptListPtr, "Invalid script callback type: %s", state.definition.name);
-        auto &scriptList = *scriptListPtr;
-        auto &freeScriptList = freeScriptLists[state.definition.callback.index()];
-        auto &scriptMutex = mutexes[state.definition.callback.index()];
-
-        ScriptState *scriptStatePtr = nullptr;
-        {
-            DebugZoneScopedN("InitScriptState");
-            std::lock_guard l(scriptMutex);
->>>>>>> 8ffa1a74
             size_t newIndex;
             if (scriptSet.freeScriptList.empty()) {
                 newIndex = scriptSet.scripts.size();
