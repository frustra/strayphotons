--- conflicted
+++ resolved
@@ -57,9 +57,6 @@
 	url = https://github.com/frustra/glfw.git
 [submodule "ext/Tecs"]
 	path = ext/Tecs
-<<<<<<< HEAD
-	url = https://github.com/xthexder/Tecs.git
-=======
 	url = https://github.com/xthexder/Tecs.git
 [submodule "ext/protobuf"]
 	path = ext/protobuf
@@ -72,5 +69,4 @@
 	url = https://github.com/zeromq/libzmq.git
 [submodule "ext/kissnet"]
 	path = ext/kissnet
-	url = https://github.com/Ybalrid/kissnet.git
->>>>>>> ad3e7071
+	url = https://github.com/Ybalrid/kissnet.git