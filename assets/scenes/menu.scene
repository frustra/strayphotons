{
	"entities": [
		{
			"sound": {
				"file": "test.ogg",
				"volume": 0.5,
				"loop": true,
				"play_on_load": true
			},
			"transform": {
				"translate": [0, 1, -4]
			}
		},
		{
			"transform": {
				"translate": [3.8, 1, -2.8],
				"rotate": [[-45, 0, 1, 0], [-45, 1, 0, 0]]
			},
			"screen": {
				"target": "menu_gui",
				"luminance": [3, 1, 3]
			}
		},
		{
			"transform": {
				"translate": [4, 1, -3]
			},
			"renderable": "cardboard-box",
			"physics": {
				"model": "cardboard-box"
			},
			"script": {
				"prefab": "template",
				"parameters": { "source": "interactive" }
			}
		},
		{
			"__comment": "floor",
			"renderable": "box",
			"transform": {
				"scale": [10, 0.1, 8],
				"translate": [0, -0.05, 0]
			},
			"physics": {
				"model": "box",
				"dynamic": false
			}
		},
		{
			"__comment": "ceiling",
			"renderable": "box",
			"transform": {
				"scale": [10, 0.1, 8],
				"translate": [0, 5, 0]
			},
			"physics": {
				"model": "box",
				"dynamic": false
			}
		},
		{
			"__comment": "projection_wall",
			"renderable": "box",
			"transform": {
				"scale": [10, 5, 0.1],
				"translate": [0, 2.5, -4]
			},
			"physics": {
				"model": "box",
				"dynamic": false
			}
		},
		{
			"__comment": "left_wall",
			"renderable": "box",
			"transform": {
				"scale": [0.1, 5, 8],
				"translate": [-5, 2.5, 0]
			},
			"physics": {
				"model": "box",
				"dynamic": false
			}
		},
		{
			"__comment": "back_wall",
			"renderable": "box",
			"transform": {
				"scale": [10, 5, 0.1],
				"translate": [0, 2.5, 4]
			},
			"physics": {
				"model": "box",
				"dynamic": false
			}
		},
		{
			"__comment": "right_wall_front",
			"renderable": "box",
			"transform": {
				"scale": [0.1, 5, 2.1],
				"translate": [5, 2.5, -2.95]
			},
			"physics": {
				"model": "box",
				"dynamic": false
			}
		},
		{
			"__comment": "right_wall_back",
			"renderable": "box",
			"transform": {
				"scale": [0.1, 5, 2.1],
				"translate": [5, 2.5, 2.95]
			},
			"physics": {
				"model": "box",
				"dynamic": false
			}
		},
		{
			"__comment": "right_wall_top",
			"renderable": "box",
			"transform": {
				"scale": [0.1, 1.2, 4],
				"translate": [5, 4.4, 0]
			},
			"physics": {
				"model": "box",
				"dynamic": false
			}
		},
		<%- include('prefab/ship_airlock', {
			name: 'ship_airlock',
			transform: {
				"translate": [7.05, -0.05, 0],
				"rotate": [90, 0, 1, 0]
			},
			scene_connection: 'station-center',
			load_signal: "global:ship_airlock-zone/trigger_player_count"
		}) %>,
		<%- include('prefab/button', {
			name: 'airlock_in_button',
			transform: {
				"translate": [4.95, 1.5, 2.5]
			},
			command: "togglesignal global:ship_airlock-in/door_open"
		}) %>,
		{
			"__comment": "button_highlighter",
			"light": {
				"tint": [0.5, 1, 0.5],
				"intensity": 1,
				"spotAngle": 10,
				"shadowMapSize": 10,
				"shadowMapClip": [0.01, 50]
			},
			"transform": {
				"translate": [4, 3, 2.5],
				"rotate": [
					[-90, 1, 0, 0],
					[-30, 0, 1, 0]
				]
			}
		},
		{
			"name": "table",
			"transform": {
				"translate": [2, 0, 2]
			},
			"script": {
				"prefab": "template",
				"parameters": {
					"source": "table"
				}
			}
		},
		{
			"name": "articulating_arm",
			"transform": {
				"translate": [0.2, 0.82, 0.2],
				"scale": [2, 2, 2],
				"parent": "table"
			},
			"script": {
				"prefab": "template",
				"parameters": {
					"source": "articulating_arm"
				}
			}
		},
		{
			"name": "laser_mount_1",
			"transform": {
				"parent": "articulating_arm.arm.Ball_1",
				"translate": [0, 0.037, 0]
			},
			"script": {
				"prefab": "gltf",
				"parameters": {
					"model": "laser-plug-mount",
					"render": true
				}
			}
		},
		{
			"transform": {
				"parent": "laser_mount_1"
			},
			"script": {
				"prefab": "gltf",
				"parameters": {
					"model": "laser-plug",
					"render": true
				}
			}
		},
		{
			"transform": {
				"parent": "laser_mount_1",
				"translate": [0, 0, -0.01]
			},
			"laser_line": {},
			"laser_emitter": {
				"color": [1, 0, 0]
			}
		},
		{
			"name": "articulating_arm_1",
			"transform": {
				"translate": [0.8, 0.82, 0.8],
				"scale": [2, 2, 2],
				"parent": "table"
			},
			"script": {
				"prefab": "template",
				"parameters": {
					"source": "articulating_arm"
				}
			}
		},
		{
			"name": "mount_1",
			"transform": {
				"parent": "articulating_arm_1.arm.Ball_1",
				"translate": [0, 0.037, 0]
			},
			"script": {
				"prefab": "gltf",
				"parameters": {
					"model": "round-mirror-mounted",
					"render": true
				}
			}
		},
		{
			"name": "mount_1.round-mirror",
			"optic": "mirror",
			"physics": {
				"model": {
					"model": "round-mirror-mounted",
					"mesh_index": 1
				},
				"dynamic": false
			}
		},
		{
			"name": "global:spawn",
			"transform": {
				"translate": [0, 0.05, 0]
			}
		},
		{
			"transform": {
				"translate": [-5, -0.05, -4],
				"scale": [0.1, 0.1, 0.1]
			},
			"_voxel_area": {
				"extents": [141, 51, 80]
			}
		},
<<<<<<< HEAD
		{
			"transform": {},
			"script": {
				"onPhysicsUpdate": "voxel_controller",
				"parameters": {
					"follow_target": "player:player",
					"alignment_target": "station-center:elevator",
					"voxel_stride": 16,
					"voxel_scale": 0.11,
					"voxel_offset_x": -0.5,
					"voxel_offset_y": -0.2,
					"voxel_offset_z": -0.5
				}
			},
			"voxel_area": {
				"extents": [256, 100, 360]
			}
		},
=======
        {
            "transform": {},
            "script": {
                "onTick": "voxel_controller",
                "parameters": {
                    "follow_target": "player:player",
                    "alignment_target": "station-center:elevator",
                    "voxel_stride": 16,
                    "voxel_scale": 0.25,
                    "voxel_offset_x": -0.5,
                    "voxel_offset_y": -0.2,
                    "voxel_offset_z": -0.5
                }
            },
            "voxel_area": {
                "extents": [256, 100, 360]
            }
        },
>>>>>>> 2a3fa4ac
		{
			"light": {
				"tint": [1, 1, 1],
				"intensity": 300,
				"spotAngle": 45,
				"gel": "graph:menu_gui",
				"shadowMapSize": 10,
				"shadowMapClip": [0.1, 10]
			},
			"transform": {
				"translate": [0, 1.8, 0]
			}
		},
		{
			"light": {
				"tint": [1, 1, 1],
				"intensity": 15,
				"spotAngle": 60,
				"shadowMapSize": 10,
				"shadowMapClip": [0.1, 10]
			},
			"transform": {
				"translate": [0, 5, 0],
				"rotate": [[0, 0, 1, 0], [-90, 1, 0, 0]]
			}
		},
		{
			"light": {
				"tint": [1, 0, 0],
				"intensity": 50,
				"spotAngle": 40,
				"shadowMapSize": 10,
				"shadowMapClip": [0.1, 10]
			},
			"transform": {
				"translate": [4.9, 4.5, 0],
				"rotate": [[90, 0, 1, 0], [-60, 1, 0, 0]]
			}
		},
		{
			"light": {
				"tint": [0, 1, 0],
				"intensity": 50,
				"spotAngle": 40,
				"shadowMapSize": 10,
				"shadowMapClip": [0.1, 10]
			},
			"transform": {
				"translate": [-4.9, 4.5, 0],
				"rotate": [[270, 0, 1, 0], [-60, 1, 0, 0]]
			}
		}
	]
}<|MERGE_RESOLUTION|>--- conflicted
+++ resolved
@@ -279,7 +279,6 @@
 				"extents": [141, 51, 80]
 			}
 		},
-<<<<<<< HEAD
 		{
 			"transform": {},
 			"script": {
@@ -288,7 +287,7 @@
 					"follow_target": "player:player",
 					"alignment_target": "station-center:elevator",
 					"voxel_stride": 16,
-					"voxel_scale": 0.11,
+					"voxel_scale": 0.25,
 					"voxel_offset_x": -0.5,
 					"voxel_offset_y": -0.2,
 					"voxel_offset_z": -0.5
@@ -298,26 +297,6 @@
 				"extents": [256, 100, 360]
 			}
 		},
-=======
-        {
-            "transform": {},
-            "script": {
-                "onTick": "voxel_controller",
-                "parameters": {
-                    "follow_target": "player:player",
-                    "alignment_target": "station-center:elevator",
-                    "voxel_stride": 16,
-                    "voxel_scale": 0.25,
-                    "voxel_offset_x": -0.5,
-                    "voxel_offset_y": -0.2,
-                    "voxel_offset_z": -0.5
-                }
-            },
-            "voxel_area": {
-                "extents": [256, 100, 360]
-            }
-        },
->>>>>>> 2a3fa4ac
 		{
 			"light": {
 				"tint": [1, 1, 1],
