--- conflicted
+++ resolved
@@ -71,11 +71,8 @@
     file(GLOB_RECURSE _logo_assets_full "logos/*.png")
     file(GLOB_RECURSE _font_assets RELATIVE "${CMAKE_CURRENT_LIST_DIR}" CONFIGURE_DEPENDS "fonts/*.ttf")
     file(GLOB_RECURSE _font_assets_full "fonts/*.ttf")
-<<<<<<< HEAD
     file(GLOB_RECURSE _physics_json_assets RELATIVE "${CMAKE_CURRENT_LIST_DIR}" CONFIGURE_DEPENDS "models/*physics.json")
     file(GLOB_RECURSE _physics_json_assets_full "models/*physics.json")
-=======
->>>>>>> fafd7d6f
     
     foreach(SHADER IN LISTS SHADER_FILES)
         string(REPLACE ${PROJECT_ROOT_DIR}/shaders/ "" SHADER_FILE ${SHADER})
@@ -109,7 +106,7 @@
             ${_scene_assets_full}
             ${_texture_assets_full}
             ${_shaders_assets_full}
-            ${_physics_json_assets}
+            ${_physics_json_assets_full}
         WORKING_DIRECTORY
             ${CMAKE_CURRENT_LIST_DIR}
     )
