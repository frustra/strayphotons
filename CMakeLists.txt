--- conflicted
+++ resolved
@@ -40,11 +40,7 @@
 
 	set(CMAKE_CXX_FLAGS 				"/MP /wd4800 /wd4189 /EHsc")
 	set(CMAKE_CXX_FLAGS_RELEASE 		"/MD /O2")
-<<<<<<< HEAD
-	set(CMAKE_CXX_FLAGS_RELWITHDEBINFO 	"/MDd")
-=======
 	set(CMAKE_CXX_FLAGS_RELWITHDEBINFO 	"/MDd /O2")
->>>>>>> 70c65eb7
 	set(CMAKE_CXX_FLAGS_DEBUG 			"/MDd /DEBUG /ZI /FC")
 
 elseif(CMAKE_CXX_COMPILER_ID STREQUAL "GNU")
